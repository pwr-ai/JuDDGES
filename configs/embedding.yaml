--- conflicted
+++ resolved
@@ -8,12 +8,9 @@
 chunk_config:
   chunk_size: ${embedding_model.max_seq_length}
   min_split_chars: 50
+  min_split_chars: 50
   take_n_first_chunks: 16
   chunk_overlap: 128
-<<<<<<< HEAD
-=======
-batch_size: 1024
->>>>>>> 6ca32f0b
 
 batch_size: 1024
 num_output_shards: 10

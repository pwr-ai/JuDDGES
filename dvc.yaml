--- conflicted
+++ resolved
@@ -17,19 +17,6 @@
       - data/datasets/pl/pl-court-raw/README.md
       - data/datasets/pl/pl-court-raw/README_files/
 
-  instruct_dataset_readme:
-    cmd: >-
-      jupyter nbconvert
-      --no-input
-      --to markdown
-      --execute nbs/Data/03_Dataset_Description_Instruct.ipynb
-      --output-dir data/datasets/pl/readme/instruct
-      --output README
-    deps:
-      - nbs/Data/03_Dataset_Description_Instruct.ipynb
-    outs:
-      - data/datasets/pl/readme/instruct/
-
   build_instruct_dataset_pl:
     cmd: >-
       PYTHONPATH=. python scripts/dataset/build_instruct_dataset_pl.py
@@ -91,39 +78,6 @@
       - data/datasets/pl/graph/metadata.yaml
 
   build_instruct_frankowe_dataset_pl:
-<<<<<<< HEAD
-    cmd: >-
-      PYTHONPATH=. python scripts/dataset/build_instruct_frankowe_dataset_pl.py
-      --train-ds-path data/analysis/sprawy_frankowe/extractions_df_2024-12-04.pkl
-      --test-ds-path data/analysis/sprawy_frankowe/extractions_df_2024-12-11_test.pkl
-      --output-dir data/datasets/pl/sprawy_frankowe
-      --tokenizer-name meta-llama/Llama-3.1-8B-Instruct
-      --threshold-tokens 64_000
-    deps:
-      - scripts/dataset/build_instruct_frankowe_dataset_pl.py
-      - data/analysis/sprawy_frankowe/extractions_df_2024-12-04.pkl
-      - data/analysis/sprawy_frankowe/extractions_df_2024-12-11_test.pkl
-    outs:
-      - data/datasets/pl/sprawy_frankowe/train.jsonl
-      - data/datasets/pl/sprawy_frankowe/test.jsonl
-      - data/datasets/pl/sprawy_frankowe/dataset_info.json
-
-  ### Fine-tuning ###
-  sft:
-    matrix:
-      dataset:
-        - pl-court-instruct
-        - pl-court-frankowe-instruct
-        - en-court-instruct
-      model:
-        - Unsloth-Llama-3-8B-Instruct
-        - Unsloth-Mistral-7B-Instruct-v0.3
-        - Unsloth-Mistral-Nemo-Instruct-2407
-        - Bielik-7B-Instruct-v0.1
-        - Bielik-11B-v2.2-Instruct
-        - llama_3.1_8b_instruct
-=======
->>>>>>> 817be2db
     cmd: >-
       PYTHONPATH=. python scripts/dataset/build_instruct_frankowe_dataset_pl.py
       --train-ds-path data/analysis/sprawy_frankowe/extractions_df_2024-12-04.pkl

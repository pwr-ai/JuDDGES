vars:
  - seeds: [42, 7312, 997]

stages:
  raw_dataset_readme:
    cmd: >-
      jupyter nbconvert
      --no-input
      --to markdown
      --execute 'nbs/Dataset Cards/01_Dataset_Description_Raw.ipynb'
      --output-dir data/datasets/pl/pl-court-raw
      --output README
    deps:
      - nbs/Dataset Cards/01_Dataset_Description_Raw.ipynb
      - data/datasets/pl/pl-court-raw/data/
    outs:
      - data/datasets/pl/pl-court-raw/README.md
      - data/datasets/pl/pl-court-raw/README_files/

  embed:
    matrix:
      model:
        - mmlw-roberta-large
      dataset:
        - pl-court-raw
        - en-court-raw
        - pl-nsa
    cmd: >-
      PYTHONPATH=. python scripts/embed/embed_text.py
      embedding_model=${item.model}
      dataset_name=JuDDGES/${item.dataset}
      output_dir=data/embeddings/${item.dataset}/${item.model}
    deps:
      - scripts/embed/embed_text.py
      - configs/embedding.yaml
      - configs/embedding_model/${item.model}.yaml
    outs:
      - data/embeddings/${item.dataset}/${item.model}/chunk_embeddings
      - data/embeddings/${item.dataset}/${item.model}/agg_embeddings

  build_graph_dataset:
    cmd: >-
      PYTHONPATH=. python scripts/dataset/build_graph_dataset.py
      --dataset-dir data/datasets/pl/raw
      --embeddings-root-dir data/embeddings/pl-court-raw/mmlw-roberta-large/
      --target-dir data/datasets/pl/graph
    deps:
      - scripts/dataset/build_graph_dataset.py
      - juddges/data/pl_court_graph.py
      - data/datasets/pl/raw
      - data/embeddings/pl-court-raw/mmlw-roberta-large/agg_embeddings.pt
      - data/embeddings/pl-court-raw/mmlw-roberta-large/all_embeddings/config.yaml
    outs:
      - data/datasets/pl/graph/data
      - data/datasets/pl/graph/metadata.yaml

  build_swiss_franc_loans_instruct_dataset:
    cmd: >-
      PYTHONPATH=. python scripts/dataset/build_swiss_franc_loans_instruct_dataset.py
      --dataset-source-path data/datasets/pl/swiss_franc_loans_source/
      --output-dir data/datasets/pl/swiss_franc_loans
      --tokenizer-name meta-llama/Llama-3.1-8B-Instruct
      --schema-path configs/ie_schema/swiss_franc_loans.yaml
      --threshold-tokens 64_000
    deps:
      - scripts/dataset/build_swiss_franc_loans_instruct_dataset.py
      - configs/ie_schema/swiss_franc_loans.yaml
      - data/datasets/pl/swiss_franc_loans_source/
<<<<<<< HEAD
    outs:
      - data/datasets/pl/swiss_franc_loans/train.json
      - data/datasets/pl/swiss_franc_loans/test.json
      - data/datasets/pl/swiss_franc_loans/annotated.json
      - data/datasets/pl/swiss_franc_loans/dataset_info.json

  build_en_appealcourt_coded_dataset:
    cmd: >-
      PYTHONPATH=. python scripts/dataset/build_en_appealcourt_coded_dataset.py
      --target-dir data/datasets/en/en_appealcourt_coded
      --schema-file configs/ie_schema/en_appealcourt.yaml
    deps:
      - scripts/dataset/build_en_appealcourt_coded_dataset.py
      - configs/ie_schema/en_appealcourt.yaml
      - data/datasets/en/en_appealcourt_coded_source/
    outs:
=======
    outs:
      - data/datasets/pl/swiss_franc_loans/train.json
      - data/datasets/pl/swiss_franc_loans/test.json
      - data/datasets/pl/swiss_franc_loans/annotated.json
      - data/datasets/pl/swiss_franc_loans/dataset_info.json

  build_en_appealcourt_coded_dataset:
    cmd: >-
      PYTHONPATH=. python scripts/dataset/build_en_appealcourt_coded_dataset.py
      --target-dir data/datasets/en/en_appealcourt_coded
      --schema-file configs/ie_schema/en_appealcourt.yaml
    deps:
      - scripts/dataset/build_en_appealcourt_coded_dataset.py
      - configs/ie_schema/en_appealcourt.yaml
      - data/datasets/en/en_appealcourt_coded_source/
    outs:
>>>>>>> bc45d314
      - data/datasets/en/en_appealcourt_coded/test.json
      - data/datasets/en/en_appealcourt_coded/annotated.json
      - data/datasets/en/en_appealcourt_coded/dataset_info.json

  ### ---------------------------- Fine-tuning ---------------------------- ###
  sft:
    matrix: &sft_models
      llm_dataset:
        - dataset: pl_court_swiss_franc_loans
          llm: llama_3.1_8b_instruct
          prompt: info_extraction_annotated_json
          ie_schema: swiss_franc_loans
        - dataset: pl_court_swiss_franc_loans
          llm: llama_3.2_3b_instruct
          prompt: info_extraction_annotated_json
          ie_schema: swiss_franc_loans
        - dataset: pl_court_swiss_franc_loans
          llm: mistral_nemo_instruct_2407
          prompt: info_extraction_annotated_json
          ie_schema: swiss_franc_loans
        - dataset: pl_court_swiss_franc_loans
          llm: pllum_12b_instruct
          prompt: info_extraction_annotated_json
          ie_schema: swiss_franc_loans
        - dataset: pl_court_swiss_franc_loans
          llm: bielik_11b_v23_instruct
          prompt: info_extraction_annotated_json
          ie_schema: swiss_franc_loans
    cmd: >-
      PYTHONPATH=. python scripts/sft/fine_tune_deepspeed.py
      dataset=${item.llm_dataset.dataset}
      llm=${item.llm_dataset.llm}
      prompt=${item.llm_dataset.prompt}
      ie_schema=${item.llm_dataset.ie_schema}
    deps:
      - scripts/sft/fine_tune_deepspeed.py
      - configs/peft_fine_tuning.yaml
      - configs/llm/${item.llm_dataset.llm}.yaml
    outs:
      - data/experiments/peft-fine-tune/${item.llm_dataset.llm}/${item.llm_dataset.dataset}/${item.llm_dataset.prompt}/${item.llm_dataset.ie_schema}/

  ### ---------------------------- Evaluate with human annotations ---------------------------- ###
  convert_splits_to_predcictions:
    matrix:
      datasets_outputs:
        - dataset: data/datasets/pl/swiss_franc_loans
          output_dir: data/experiments/predict/raw/pl_court_swiss_franc_loans/test/gpt_4.1/
        - dataset: data/datasets/en/en_appealcourt_coded
          output_dir: data/experiments/predict/raw/en_appealcourt_coded/test/gpt_4.1/
    cmd: >-
      PYTHONPATH=. python scripts/dataset/convert_splits_to_eval_data.py
      --dataset-name-or-path ${item.datasets_outputs.dataset}
      --output-dir ${item.datasets_outputs.output_dir}
    deps:
      - scripts/dataset/convert_splits_to_eval_data.py
      - ${item.datasets_outputs.dataset}
    outs:
      - ${item.datasets_outputs.output_dir}/predictions.json

  ### ---------------------------- Prediction ---------------------------- ###
  predict_raw_vllm:
<<<<<<< HEAD
    matrix: &predict_raw_vllm_matrix
      llm_dataset:
        # 0
        - dataset: pl_court_swiss_franc_loans
          split: annotated
          llm: llama_3.1_8b_instruct
          prompt: info_extraction_annotated_json
          ie_schema: swiss_franc_loans
        # 1
        - dataset: pl_court_swiss_franc_loans
          split: annotated
          llm: llama_3.2_3b_instruct
          prompt: info_extraction_annotated_json
          ie_schema: swiss_franc_loans
        # 2
        - dataset: pl_court_swiss_franc_loans
          split: annotated
          llm: mistral_nemo_instruct_2407
          prompt: info_extraction_annotated_json
          ie_schema: swiss_franc_loans
        # 3
        - dataset: pl_court_swiss_franc_loans
          split: annotated
          llm: pllum_12b_instruct
          prompt: info_extraction_annotated_json
          ie_schema: swiss_franc_loans
        # 4
        - dataset: pl_court_swiss_franc_loans
          split: annotated
          llm: bielik_11b_v23_instruct
          prompt: info_extraction_annotated_json
          ie_schema: swiss_franc_loans
        ### NEW PROMPT ###
        # 5
        - dataset: pl_court_swiss_franc_loans
          split: annotated
          llm: llama_3.1_8b_instruct
          prompt: info_extraction_annotated_json_refined
          ie_schema: swiss_franc_loans_refined
        # 6
        - dataset: pl_court_swiss_franc_loans
          split: annotated
          llm: qwen_3_8b
          prompt: info_extraction_annotated_json_refined
          ie_schema: swiss_franc_loans_refined
        # 7
        - dataset: pl_court_swiss_franc_loans
          split: annotated
          llm: qwen_3_32b
          prompt: info_extraction_annotated_json_refined
          ie_schema: swiss_franc_loans_refined
        ### PERSONAL RIGHTS DATASET ###
        # 8
        - dataset: pl_court_personal_rights
          split: train
          llm: llama_3.1_8b_instruct
          prompt: info_extraction_annotated_json
          ie_schema: personal_rights
        # 9
        - dataset: pl_court_personal_rights
          split: train
          llm: qwen_3_8b
          prompt: info_extraction_annotated_json
          ie_schema: personal_rights
        # 10
        - dataset: pl_court_personal_rights
          split: train
          llm: qwen_3_8b
          prompt: info_extraction_annotated_json_refined
          ie_schema: personal_rights
        # 11
        - dataset: pl_court_personal_rights
          split: train
          llm: qwen_3_8b
          prompt: info_extraction_json
          ie_schema: personal_rights
        # 12
        - dataset: pl_court_personal_rights
          split: train
          llm: qwen_3_32b
          prompt: info_extraction_annotated_json_refined
          ie_schema: personal_rights
        ### ENGLISH DATASET ###
        # 13
        - dataset: en_appealcourt_coded
          split: annotated
          llm: llama_3.1_8b_instruct
          prompt: info_extraction_json
          ie_schema: en_appealcourt
        # 14
        - dataset: en_appealcourt_coded
          split: annotated
          llm: llama_3.2_3b_instruct
          prompt: info_extraction_json
          ie_schema: en_appealcourt
        # 15
        - dataset: en_appealcourt_coded
          split: annotated
=======
    matrix:
      llm_dataset:
        - dataset: pl_court_swiss_franc_loans
          llm: llama_3.1_8b_instruct
          prompt: info_extraction_annotated_json
          ie_schema: swiss_franc_loans
        - dataset: pl_court_swiss_franc_loans
          llm: llama_3.2_3b_instruct
          prompt: info_extraction_annotated_json
          ie_schema: swiss_franc_loans
        - dataset: pl_court_swiss_franc_loans
          llm: mistral_nemo_instruct_2407
          prompt: info_extraction_annotated_json
          ie_schema: swiss_franc_loans
        - dataset: pl_court_swiss_franc_loans
          llm: pllum_12b_instruct
          prompt: info_extraction_annotated_json
          ie_schema: swiss_franc_loans
        - dataset: pl_court_swiss_franc_loans
          llm: bielik_11b_v23_instruct
          prompt: info_extraction_annotated_json
          ie_schema: swiss_franc_loans
        ###
        - dataset: en_appealcourt_coded
          llm: llama_3.1_8b_instruct
          prompt: info_extraction_json
          ie_schema: en_appealcourt
        - dataset: en_appealcourt_coded
          llm: llama_3.2_3b_instruct
          prompt: info_extraction_json
          ie_schema: en_appealcourt
        - dataset: en_appealcourt_coded
>>>>>>> bc45d314
          llm: mistral_nemo_instruct_2407
          prompt: info_extraction_json
          ie_schema: en_appealcourt
      seed: ${seeds}
      split:
        - annotated
    cmd: >-
      PYTHONPATH=. python scripts/sft/predict_vllm.py
      dataset=${item.llm_dataset.dataset}
      llm=${item.llm_dataset.llm}
      prompt=${item.llm_dataset.prompt}
      ie_schema=${item.llm_dataset.ie_schema}
      random_seed=${item.seed}
<<<<<<< HEAD
      split=${item.llm_dataset.split}
      output_dir=data/experiments/predict/raw_vllm/${item.llm_dataset.dataset}/${item.llm_dataset.split}/${item.llm_dataset.llm}/${item.llm_dataset.prompt}/${item.llm_dataset.ie_schema}/seed_${item.seed}
=======
      split=${item.split}
      output_dir=data/experiments/predict/raw_vllm/${item.llm_dataset.dataset}/${item.split}/${item.llm_dataset.llm}/${item.llm_dataset.prompt}/${item.llm_dataset.ie_schema}/seed_${item.seed}
>>>>>>> bc45d314
    deps:
      - scripts/sft/predict_vllm.py
      - configs/predict.yaml
      - configs/llm/${item.llm_dataset.llm}.yaml
      - configs/prompt/${item.llm_dataset.prompt}.yaml
      - configs/ie_schema/${item.llm_dataset.ie_schema}.yaml
<<<<<<< HEAD
    outs:
      - data/experiments/predict/raw_vllm/${item.llm_dataset.dataset}/${item.llm_dataset.split}/${item.llm_dataset.llm}/${item.llm_dataset.prompt}/${item.llm_dataset.ie_schema}/seed_${item.seed}/predictions.json
      - data/experiments/predict/raw_vllm/${item.llm_dataset.dataset}/${item.llm_dataset.split}/${item.llm_dataset.llm}/${item.llm_dataset.prompt}/${item.llm_dataset.ie_schema}/seed_${item.seed}/dataset.json
      - data/experiments/predict/raw_vllm/${item.llm_dataset.dataset}/${item.llm_dataset.split}/${item.llm_dataset.llm}/${item.llm_dataset.prompt}/${item.llm_dataset.ie_schema}/seed_${item.seed}/config.yaml
=======
    outs:
      - data/experiments/predict/raw_vllm/${item.llm_dataset.dataset}/${item.split}/${item.llm_dataset.llm}/${item.llm_dataset.prompt}/${item.llm_dataset.ie_schema}/seed_${item.seed}/predictions.json
      - data/experiments/predict/raw_vllm/${item.llm_dataset.dataset}/${item.split}/${item.llm_dataset.llm}/${item.llm_dataset.prompt}/${item.llm_dataset.ie_schema}/seed_${item.seed}/dataset.json
      - data/experiments/predict/raw_vllm/${item.llm_dataset.dataset}/${item.split}/${item.llm_dataset.llm}/${item.llm_dataset.prompt}/${item.llm_dataset.ie_schema}/seed_${item.seed}/config.yaml

  predict_swiss_franc_loans_on_fine_tuned_vllm:
    matrix:
      <<: *sft_models
      seed: ${seeds}
      split:
        - annotated
    cmd: >-
      PYTHONPATH=. python scripts/sft/predict_vllm.py
      dataset=${item.llm_dataset.dataset}
      llm=${item.llm_dataset.llm}
      prompt=${item.llm_dataset.prompt}
      ie_schema=${item.llm_dataset.ie_schema}
      random_seed=${item.seed}
      split=${item.split}
      llm.adapter_path=data/experiments/peft-fine-tune/${item.llm_dataset.llm}/${item.llm_dataset.dataset}/${item.llm_dataset.prompt}/${item.llm_dataset.ie_schema}/
      output_dir=data/experiments/predict/fine_tuned_vllm/${item.llm_dataset.dataset}/${item.split}/${item.llm_dataset.llm}/${item.llm_dataset.prompt}/${item.llm_dataset.ie_schema}/seed_${item.seed}
    deps:
      - scripts/sft/predict_vllm.py
      - configs/predict.yaml
      - configs/llm/${item.llm_dataset.llm}.yaml
      - configs/prompt/${item.llm_dataset.prompt}.yaml
      - configs/ie_schema/${item.llm_dataset.ie_schema}.yaml
      - data/experiments/peft-fine-tune/${item.llm_dataset.llm}/${item.llm_dataset.dataset}/${item.llm_dataset.prompt}/${item.llm_dataset.ie_schema}/
    outs:
      - data/experiments/predict/fine_tuned_vllm/${item.llm_dataset.dataset}/${item.split}/${item.llm_dataset.llm}/${item.llm_dataset.prompt}/${item.llm_dataset.ie_schema}/seed_${item.seed}/predictions.json
      - data/experiments/predict/fine_tuned_vllm/${item.llm_dataset.dataset}/${item.split}/${item.llm_dataset.llm}/${item.llm_dataset.prompt}/${item.llm_dataset.ie_schema}/seed_${item.seed}/dataset.json
      - data/experiments/predict/fine_tuned_vllm/${item.llm_dataset.dataset}/${item.split}/${item.llm_dataset.llm}/${item.llm_dataset.prompt}/${item.llm_dataset.ie_schema}/seed_${item.seed}/config.yaml

>>>>>>> bc45d314

  predict_swiss_franc_loans_on_fine_tuned_vllm:
    matrix:
      <<: *sft_models
      seed: ${seeds}
<<<<<<< HEAD
      split:
        - annotated
    cmd: >-
      PYTHONPATH=. python scripts/sft/predict_vllm.py
      dataset=${item.llm_dataset.dataset}
      llm=${item.llm_dataset.llm}
      prompt=${item.llm_dataset.prompt}
      ie_schema=${item.llm_dataset.ie_schema}
      random_seed=${item.seed}
      split=${item.split}
      llm.adapter_path=data/experiments/peft-fine-tune/${item.llm_dataset.llm}/${item.llm_dataset.dataset}/${item.llm_dataset.prompt}/${item.llm_dataset.ie_schema}/
      output_dir=data/experiments/predict/fine_tuned_vllm/${item.llm_dataset.dataset}/${item.split}/${item.llm_dataset.llm}/${item.llm_dataset.prompt}/${item.llm_dataset.ie_schema}/seed_${item.seed}
    deps:
      - scripts/sft/predict_vllm.py
      - configs/predict.yaml
      - configs/llm/${item.llm_dataset.llm}.yaml
      - configs/prompt/${item.llm_dataset.prompt}.yaml
      - configs/ie_schema/${item.llm_dataset.ie_schema}.yaml
      - data/experiments/peft-fine-tune/${item.llm_dataset.llm}/${item.llm_dataset.dataset}/${item.llm_dataset.prompt}/${item.llm_dataset.ie_schema}/
    outs:
      - data/experiments/predict/fine_tuned_vllm/${item.llm_dataset.dataset}/${item.split}/${item.llm_dataset.llm}/${item.llm_dataset.prompt}/${item.llm_dataset.ie_schema}/seed_${item.seed}/predictions.json
      - data/experiments/predict/fine_tuned_vllm/${item.llm_dataset.dataset}/${item.split}/${item.llm_dataset.llm}/${item.llm_dataset.prompt}/${item.llm_dataset.ie_schema}/seed_${item.seed}/dataset.json
      - data/experiments/predict/fine_tuned_vllm/${item.llm_dataset.dataset}/${item.split}/${item.llm_dataset.llm}/${item.llm_dataset.prompt}/${item.llm_dataset.ie_schema}/seed_${item.seed}/config.yaml


  ### ---------------------------- Evaluation ---------------------------- ###
  evaluate_ngram_based:
    matrix:
      <<: *predict_raw_vllm_matrix
    cmd: >-
      PYTHONPATH=. python scripts/evaluation/ngram_based_eval.py
      data/experiments/predict/raw_vllm/${item.llm_dataset.dataset}/${item.llm_dataset.split}/${item.llm_dataset.llm}/${item.llm_dataset.prompt}/${item.llm_dataset.ie_schema}/seed_${item.seed}
    deps:
      - scripts/evaluation/ngram_based_eval.py
      - data/experiments/predict/raw_vllm/${item.llm_dataset.dataset}/${item.llm_dataset.split}/${item.llm_dataset.llm}/${item.llm_dataset.prompt}/${item.llm_dataset.ie_schema}/seed_${item.seed}
    outs:
      - data/experiments/predict/raw_vllm/${item.llm_dataset.dataset}/${item.llm_dataset.split}/${item.llm_dataset.llm}/${item.llm_dataset.prompt}/${item.llm_dataset.ie_schema}/seed_${item.seed}/scores_ngram.json

  # NOTE: This stage depends on the unbatched evaluation. To reduce costs, use batch script and commit the results.
  evaluate_llm_as_judge:
    matrix:
      <<: *predict_raw_vllm_matrix
      judge_llm:
        - gpt-4.1-mini-2025-04-14
    cmd: >-
      PYTHONPATH=. python scripts/evaluation/llm_as_judge.py
      data/experiments/predict/raw_vllm/${item.llm_dataset.dataset}/${item.llm_dataset.split}/${item.llm_dataset.llm}/${item.llm_dataset.prompt}/${item.llm_dataset.ie_schema}/seed_${item.seed}
      --judge-model=${item.judge_llm}
    deps:
      - scripts/evaluation/llm_as_judge.py
      - data/experiments/predict/raw_vllm/${item.llm_dataset.dataset}/${item.llm_dataset.split}/${item.llm_dataset.llm}/${item.llm_dataset.prompt}/${item.llm_dataset.ie_schema}/seed_${item.seed}
    outs:
      - data/experiments/predict/raw_vllm/${item.llm_dataset.dataset}/${item.llm_dataset.split}/${item.llm_dataset.llm}/${item.llm_dataset.prompt}/${item.llm_dataset.ie_schema}/seed_${item.seed}/judge_${item.judge_llm}
=======
      model_type:
        - raw
        - fine_tuned
      split:
        - annotated
    cmd: >-
      PYTHONPATH=. python scripts/sft/evaluate.py
      --output-file data/experiments/predict/${item.model_type}/${item.llm_dataset.dataset}/${item.llm_dataset.llm}/${item.llm_dataset.prompt}/${item.llm_dataset.ie_schema}/seed_${item.seed}/predictions.jsonl
      --num-proc=-1
    deps:
      - scripts/sft/evaluate.py
      - data/experiments/predict/${item.model_type}/${item.llm_dataset.dataset}/${item.llm_dataset.llm}/${item.llm_dataset.prompt}/${item.llm_dataset.ie_schema}/seed_${item.seed}/predictions.jsonl
    outs:
      - data/experiments/predict/${item.model_type}/${item.llm_dataset.dataset}/${item.llm_dataset.llm}/${item.llm_dataset.prompt}/${item.llm_dataset.ie_schema}/seed_${item.seed}/metrics.json

  evaluate_llm_as_judge:
    matrix:
      llm_dataset:
        - dataset: pl_court_swiss_franc_loans
          llm: llama_3.1_8b_instruct
          prompt: info_extraction_annotated_json
          ie_schema: swiss_franc_loans
        - dataset: pl_court_swiss_franc_loans
          llm: llama_3.2_3b_instruct
          prompt: info_extraction_annotated_json
          ie_schema: swiss_franc_loans
        - dataset: pl_court_swiss_franc_loans
          llm: mistral_nemo_instruct_2407
          prompt: info_extraction_annotated_json
          ie_schema: swiss_franc_loans
        - dataset: pl_court_swiss_franc_loans
          llm: pllum_12b_instruct
          prompt: info_extraction_annotated_json
          ie_schema: swiss_franc_loans
        - dataset: pl_court_swiss_franc_loans
          llm: bielik_11b_v23_instruct
          prompt: info_extraction_annotated_json
          ie_schema: swiss_franc_loans
        ###
        - dataset: en_appealcourt_coded
          llm: llama_3.1_8b_instruct
          prompt: info_extraction_json
          ie_schema: en_appealcourt
        - dataset: en_appealcourt_coded
          llm: llama_3.2_3b_instruct
          prompt: info_extraction_json
          ie_schema: en_appealcourt
        - dataset: en_appealcourt_coded
          llm: mistral_nemo_instruct_2407
          prompt: info_extraction_json
          ie_schema: en_appealcourt
      seed: ${seeds}
      split:
        - annotated
      model_type:
        - raw_vllm
      judge_llm:
        - gpt-4.1-mini-2025-04-14
    cmd: >-
      PYTHONPATH=. python scripts/sft/llm_as_judge.py
      data/experiments/predict/raw_vllm/${item.llm_dataset.dataset}/${item.split}/${item.llm_dataset.llm}/${item.llm_dataset.prompt}/${item.llm_dataset.ie_schema}/seed_${item.seed}/predictions.json
      configs/ie_schema/${item.llm_dataset.ie_schema}.yaml
      --judge-model=${item.judge_llm}
    deps:
      - scripts/sft/llm_as_judge.py
      - configs/ie_schema/${item.llm_dataset.ie_schema}.yaml
      - data/experiments/predict/raw_vllm/${item.llm_dataset.dataset}/${item.split}/${item.llm_dataset.llm}/${item.llm_dataset.prompt}/${item.llm_dataset.ie_schema}/seed_${item.seed}/predictions.json
    outs:
      - data/experiments/predict/raw_vllm/${item.llm_dataset.dataset}/${item.split}/${item.llm_dataset.llm}/${item.llm_dataset.prompt}/${item.llm_dataset.ie_schema}/seed_${item.seed}/llm_as_judge_${item.judge_llm}.json
>>>>>>> bc45d314

  evaluate_llm_as_judge_on_fine_tuned:
    matrix:
      llm_dataset:
        - dataset: pl_court_swiss_franc_loans
          llm: llama_3.1_8b_instruct
          prompt: info_extraction_annotated_json
          ie_schema: swiss_franc_loans
        - dataset: pl_court_swiss_franc_loans
          llm: llama_3.2_3b_instruct
          prompt: info_extraction_annotated_json
          ie_schema: swiss_franc_loans
        - dataset: pl_court_swiss_franc_loans
          llm: mistral_nemo_instruct_2407
          prompt: info_extraction_annotated_json
          ie_schema: swiss_franc_loans
        - dataset: pl_court_swiss_franc_loans
          llm: pllum_12b_instruct
          prompt: info_extraction_annotated_json
          ie_schema: swiss_franc_loans
        - dataset: pl_court_swiss_franc_loans
          llm: bielik_11b_v23_instruct
          prompt: info_extraction_annotated_json
          ie_schema: swiss_franc_loans
      seed: ${seeds}
      split:
        - annotated
      model_type:
        - fine_tuned_vllm
      judge_llm:
        - gpt-4.1-mini-2025-04-14
    cmd: >-
      PYTHONPATH=. python scripts/sft/llm_as_judge.py
      data/experiments/predict/${item.model_type}/${item.llm_dataset.dataset}/${item.split}/${item.llm_dataset.llm}/${item.llm_dataset.prompt}/${item.llm_dataset.ie_schema}/seed_${item.seed}/predictions.json
      configs/ie_schema/swiss_franc_loans.yaml
      --judge-model=${item.judge_llm}
    deps:
      - scripts/sft/llm_as_judge.py
      - configs/ie_schema/swiss_franc_loans.yaml
      - data/experiments/predict/${item.model_type}/${item.llm_dataset.dataset}/${item.split}/${item.llm_dataset.llm}/${item.llm_dataset.prompt}/${item.llm_dataset.ie_schema}/seed_${item.seed}/predictions.json
    outs:
      - data/experiments/predict/${item.model_type}/${item.llm_dataset.dataset}/${item.split}/${item.llm_dataset.llm}/${item.llm_dataset.prompt}/${item.llm_dataset.ie_schema}/seed_${item.seed}/llm_as_judge_${item.judge_llm}.json
<<<<<<< HEAD


=======


>>>>>>> bc45d314
  evaluate_llm_as_judge_on_preannotations:
    matrix:
      pred_schema:
        - pred_path: data/experiments/predict/raw/pl_court_swiss_franc_loans/test/gpt_4.1/
          schema: configs/ie_schema/swiss_franc_loans.yaml
        - pred_path: data/experiments/predict/raw/en_appealcourt_coded/test/gpt_4.1/
          schema: configs/ie_schema/en_appealcourt.yaml
      judge_llm:
        - gpt-4.1-mini-2025-04-14
    cmd: >-
      PYTHONPATH=. python scripts/sft/llm_as_judge.py
      ${item.pred_schema.pred_path}/predictions.json
      ${item.pred_schema.schema}
      --judge-model=${item.judge_llm}
    deps:
      - scripts/sft/llm_as_judge.py
      - ${item.pred_schema.schema}
      - ${item.pred_schema.pred_path}/predictions.json
    outs:
      - ${item.pred_schema.pred_path}/llm_as_judge_${item.judge_llm}.json

  summarize_metrics:
    matrix:
      dir:
        - data/experiments/predict/raw_vllm/en_appealcourt_coded/annotated
        - data/experiments/predict/raw_vllm/pl_court_swiss_franc_loans/annotated
        - data/experiments/predict/fine_tuned_vllm/pl_court_swiss_franc_loans/annotated
        - data/experiments/predict/raw/pl_court_swiss_franc_loans/test
        - data/experiments/predict/raw/en_appealcourt_coded/test
    cmd: >-
      PYTHONPATH=. python scripts/sft/summarize_metrics.py
      --root-dir ${item.dir}
    deps:
      - scripts/sft/summarize_metrics.py
    metrics:
      - ${item.dir}/metrics_ngram_summary.md:
          cache: false
      - ${item.dir}/metrics_judge_summary.md:
          cache: false<|MERGE_RESOLUTION|>--- conflicted
+++ resolved
@@ -66,7 +66,6 @@
       - scripts/dataset/build_swiss_franc_loans_instruct_dataset.py
       - configs/ie_schema/swiss_franc_loans.yaml
       - data/datasets/pl/swiss_franc_loans_source/
-<<<<<<< HEAD
     outs:
       - data/datasets/pl/swiss_franc_loans/train.json
       - data/datasets/pl/swiss_franc_loans/test.json
@@ -83,24 +82,7 @@
       - configs/ie_schema/en_appealcourt.yaml
       - data/datasets/en/en_appealcourt_coded_source/
     outs:
-=======
-    outs:
-      - data/datasets/pl/swiss_franc_loans/train.json
-      - data/datasets/pl/swiss_franc_loans/test.json
-      - data/datasets/pl/swiss_franc_loans/annotated.json
-      - data/datasets/pl/swiss_franc_loans/dataset_info.json
-
-  build_en_appealcourt_coded_dataset:
-    cmd: >-
-      PYTHONPATH=. python scripts/dataset/build_en_appealcourt_coded_dataset.py
-      --target-dir data/datasets/en/en_appealcourt_coded
-      --schema-file configs/ie_schema/en_appealcourt.yaml
-    deps:
-      - scripts/dataset/build_en_appealcourt_coded_dataset.py
-      - configs/ie_schema/en_appealcourt.yaml
-      - data/datasets/en/en_appealcourt_coded_source/
-    outs:
->>>>>>> bc45d314
+      - data/datasets/en/en_appealcourt_coded/train.json
       - data/datasets/en/en_appealcourt_coded/test.json
       - data/datasets/en/en_appealcourt_coded/annotated.json
       - data/datasets/en/en_appealcourt_coded/dataset_info.json
@@ -162,7 +144,6 @@
 
   ### ---------------------------- Prediction ---------------------------- ###
   predict_raw_vllm:
-<<<<<<< HEAD
     matrix: &predict_raw_vllm_matrix
       llm_dataset:
         # 0
@@ -261,46 +242,10 @@
         # 15
         - dataset: en_appealcourt_coded
           split: annotated
-=======
-    matrix:
-      llm_dataset:
-        - dataset: pl_court_swiss_franc_loans
-          llm: llama_3.1_8b_instruct
-          prompt: info_extraction_annotated_json
-          ie_schema: swiss_franc_loans
-        - dataset: pl_court_swiss_franc_loans
-          llm: llama_3.2_3b_instruct
-          prompt: info_extraction_annotated_json
-          ie_schema: swiss_franc_loans
-        - dataset: pl_court_swiss_franc_loans
-          llm: mistral_nemo_instruct_2407
-          prompt: info_extraction_annotated_json
-          ie_schema: swiss_franc_loans
-        - dataset: pl_court_swiss_franc_loans
-          llm: pllum_12b_instruct
-          prompt: info_extraction_annotated_json
-          ie_schema: swiss_franc_loans
-        - dataset: pl_court_swiss_franc_loans
-          llm: bielik_11b_v23_instruct
-          prompt: info_extraction_annotated_json
-          ie_schema: swiss_franc_loans
-        ###
-        - dataset: en_appealcourt_coded
-          llm: llama_3.1_8b_instruct
-          prompt: info_extraction_json
-          ie_schema: en_appealcourt
-        - dataset: en_appealcourt_coded
-          llm: llama_3.2_3b_instruct
-          prompt: info_extraction_json
-          ie_schema: en_appealcourt
-        - dataset: en_appealcourt_coded
->>>>>>> bc45d314
           llm: mistral_nemo_instruct_2407
           prompt: info_extraction_json
           ie_schema: en_appealcourt
       seed: ${seeds}
-      split:
-        - annotated
     cmd: >-
       PYTHONPATH=. python scripts/sft/predict_vllm.py
       dataset=${item.llm_dataset.dataset}
@@ -308,29 +253,18 @@
       prompt=${item.llm_dataset.prompt}
       ie_schema=${item.llm_dataset.ie_schema}
       random_seed=${item.seed}
-<<<<<<< HEAD
       split=${item.llm_dataset.split}
       output_dir=data/experiments/predict/raw_vllm/${item.llm_dataset.dataset}/${item.llm_dataset.split}/${item.llm_dataset.llm}/${item.llm_dataset.prompt}/${item.llm_dataset.ie_schema}/seed_${item.seed}
-=======
-      split=${item.split}
-      output_dir=data/experiments/predict/raw_vllm/${item.llm_dataset.dataset}/${item.split}/${item.llm_dataset.llm}/${item.llm_dataset.prompt}/${item.llm_dataset.ie_schema}/seed_${item.seed}
->>>>>>> bc45d314
     deps:
       - scripts/sft/predict_vllm.py
       - configs/predict.yaml
       - configs/llm/${item.llm_dataset.llm}.yaml
       - configs/prompt/${item.llm_dataset.prompt}.yaml
       - configs/ie_schema/${item.llm_dataset.ie_schema}.yaml
-<<<<<<< HEAD
     outs:
       - data/experiments/predict/raw_vllm/${item.llm_dataset.dataset}/${item.llm_dataset.split}/${item.llm_dataset.llm}/${item.llm_dataset.prompt}/${item.llm_dataset.ie_schema}/seed_${item.seed}/predictions.json
       - data/experiments/predict/raw_vllm/${item.llm_dataset.dataset}/${item.llm_dataset.split}/${item.llm_dataset.llm}/${item.llm_dataset.prompt}/${item.llm_dataset.ie_schema}/seed_${item.seed}/dataset.json
       - data/experiments/predict/raw_vllm/${item.llm_dataset.dataset}/${item.llm_dataset.split}/${item.llm_dataset.llm}/${item.llm_dataset.prompt}/${item.llm_dataset.ie_schema}/seed_${item.seed}/config.yaml
-=======
-    outs:
-      - data/experiments/predict/raw_vllm/${item.llm_dataset.dataset}/${item.split}/${item.llm_dataset.llm}/${item.llm_dataset.prompt}/${item.llm_dataset.ie_schema}/seed_${item.seed}/predictions.json
-      - data/experiments/predict/raw_vllm/${item.llm_dataset.dataset}/${item.split}/${item.llm_dataset.llm}/${item.llm_dataset.prompt}/${item.llm_dataset.ie_schema}/seed_${item.seed}/dataset.json
-      - data/experiments/predict/raw_vllm/${item.llm_dataset.dataset}/${item.split}/${item.llm_dataset.llm}/${item.llm_dataset.prompt}/${item.llm_dataset.ie_schema}/seed_${item.seed}/config.yaml
 
   predict_swiss_franc_loans_on_fine_tuned_vllm:
     matrix:
@@ -360,38 +294,6 @@
       - data/experiments/predict/fine_tuned_vllm/${item.llm_dataset.dataset}/${item.split}/${item.llm_dataset.llm}/${item.llm_dataset.prompt}/${item.llm_dataset.ie_schema}/seed_${item.seed}/dataset.json
       - data/experiments/predict/fine_tuned_vllm/${item.llm_dataset.dataset}/${item.split}/${item.llm_dataset.llm}/${item.llm_dataset.prompt}/${item.llm_dataset.ie_schema}/seed_${item.seed}/config.yaml
 
->>>>>>> bc45d314
-
-  predict_swiss_franc_loans_on_fine_tuned_vllm:
-    matrix:
-      <<: *sft_models
-      seed: ${seeds}
-<<<<<<< HEAD
-      split:
-        - annotated
-    cmd: >-
-      PYTHONPATH=. python scripts/sft/predict_vllm.py
-      dataset=${item.llm_dataset.dataset}
-      llm=${item.llm_dataset.llm}
-      prompt=${item.llm_dataset.prompt}
-      ie_schema=${item.llm_dataset.ie_schema}
-      random_seed=${item.seed}
-      split=${item.split}
-      llm.adapter_path=data/experiments/peft-fine-tune/${item.llm_dataset.llm}/${item.llm_dataset.dataset}/${item.llm_dataset.prompt}/${item.llm_dataset.ie_schema}/
-      output_dir=data/experiments/predict/fine_tuned_vllm/${item.llm_dataset.dataset}/${item.split}/${item.llm_dataset.llm}/${item.llm_dataset.prompt}/${item.llm_dataset.ie_schema}/seed_${item.seed}
-    deps:
-      - scripts/sft/predict_vllm.py
-      - configs/predict.yaml
-      - configs/llm/${item.llm_dataset.llm}.yaml
-      - configs/prompt/${item.llm_dataset.prompt}.yaml
-      - configs/ie_schema/${item.llm_dataset.ie_schema}.yaml
-      - data/experiments/peft-fine-tune/${item.llm_dataset.llm}/${item.llm_dataset.dataset}/${item.llm_dataset.prompt}/${item.llm_dataset.ie_schema}/
-    outs:
-      - data/experiments/predict/fine_tuned_vllm/${item.llm_dataset.dataset}/${item.split}/${item.llm_dataset.llm}/${item.llm_dataset.prompt}/${item.llm_dataset.ie_schema}/seed_${item.seed}/predictions.json
-      - data/experiments/predict/fine_tuned_vllm/${item.llm_dataset.dataset}/${item.split}/${item.llm_dataset.llm}/${item.llm_dataset.prompt}/${item.llm_dataset.ie_schema}/seed_${item.seed}/dataset.json
-      - data/experiments/predict/fine_tuned_vllm/${item.llm_dataset.dataset}/${item.split}/${item.llm_dataset.llm}/${item.llm_dataset.prompt}/${item.llm_dataset.ie_schema}/seed_${item.seed}/config.yaml
-
-
   ### ---------------------------- Evaluation ---------------------------- ###
   evaluate_ngram_based:
     matrix:
@@ -420,77 +322,6 @@
       - data/experiments/predict/raw_vllm/${item.llm_dataset.dataset}/${item.llm_dataset.split}/${item.llm_dataset.llm}/${item.llm_dataset.prompt}/${item.llm_dataset.ie_schema}/seed_${item.seed}
     outs:
       - data/experiments/predict/raw_vllm/${item.llm_dataset.dataset}/${item.llm_dataset.split}/${item.llm_dataset.llm}/${item.llm_dataset.prompt}/${item.llm_dataset.ie_schema}/seed_${item.seed}/judge_${item.judge_llm}
-=======
-      model_type:
-        - raw
-        - fine_tuned
-      split:
-        - annotated
-    cmd: >-
-      PYTHONPATH=. python scripts/sft/evaluate.py
-      --output-file data/experiments/predict/${item.model_type}/${item.llm_dataset.dataset}/${item.llm_dataset.llm}/${item.llm_dataset.prompt}/${item.llm_dataset.ie_schema}/seed_${item.seed}/predictions.jsonl
-      --num-proc=-1
-    deps:
-      - scripts/sft/evaluate.py
-      - data/experiments/predict/${item.model_type}/${item.llm_dataset.dataset}/${item.llm_dataset.llm}/${item.llm_dataset.prompt}/${item.llm_dataset.ie_schema}/seed_${item.seed}/predictions.jsonl
-    outs:
-      - data/experiments/predict/${item.model_type}/${item.llm_dataset.dataset}/${item.llm_dataset.llm}/${item.llm_dataset.prompt}/${item.llm_dataset.ie_schema}/seed_${item.seed}/metrics.json
-
-  evaluate_llm_as_judge:
-    matrix:
-      llm_dataset:
-        - dataset: pl_court_swiss_franc_loans
-          llm: llama_3.1_8b_instruct
-          prompt: info_extraction_annotated_json
-          ie_schema: swiss_franc_loans
-        - dataset: pl_court_swiss_franc_loans
-          llm: llama_3.2_3b_instruct
-          prompt: info_extraction_annotated_json
-          ie_schema: swiss_franc_loans
-        - dataset: pl_court_swiss_franc_loans
-          llm: mistral_nemo_instruct_2407
-          prompt: info_extraction_annotated_json
-          ie_schema: swiss_franc_loans
-        - dataset: pl_court_swiss_franc_loans
-          llm: pllum_12b_instruct
-          prompt: info_extraction_annotated_json
-          ie_schema: swiss_franc_loans
-        - dataset: pl_court_swiss_franc_loans
-          llm: bielik_11b_v23_instruct
-          prompt: info_extraction_annotated_json
-          ie_schema: swiss_franc_loans
-        ###
-        - dataset: en_appealcourt_coded
-          llm: llama_3.1_8b_instruct
-          prompt: info_extraction_json
-          ie_schema: en_appealcourt
-        - dataset: en_appealcourt_coded
-          llm: llama_3.2_3b_instruct
-          prompt: info_extraction_json
-          ie_schema: en_appealcourt
-        - dataset: en_appealcourt_coded
-          llm: mistral_nemo_instruct_2407
-          prompt: info_extraction_json
-          ie_schema: en_appealcourt
-      seed: ${seeds}
-      split:
-        - annotated
-      model_type:
-        - raw_vllm
-      judge_llm:
-        - gpt-4.1-mini-2025-04-14
-    cmd: >-
-      PYTHONPATH=. python scripts/sft/llm_as_judge.py
-      data/experiments/predict/raw_vllm/${item.llm_dataset.dataset}/${item.split}/${item.llm_dataset.llm}/${item.llm_dataset.prompt}/${item.llm_dataset.ie_schema}/seed_${item.seed}/predictions.json
-      configs/ie_schema/${item.llm_dataset.ie_schema}.yaml
-      --judge-model=${item.judge_llm}
-    deps:
-      - scripts/sft/llm_as_judge.py
-      - configs/ie_schema/${item.llm_dataset.ie_schema}.yaml
-      - data/experiments/predict/raw_vllm/${item.llm_dataset.dataset}/${item.split}/${item.llm_dataset.llm}/${item.llm_dataset.prompt}/${item.llm_dataset.ie_schema}/seed_${item.seed}/predictions.json
-    outs:
-      - data/experiments/predict/raw_vllm/${item.llm_dataset.dataset}/${item.split}/${item.llm_dataset.llm}/${item.llm_dataset.prompt}/${item.llm_dataset.ie_schema}/seed_${item.seed}/llm_as_judge_${item.judge_llm}.json
->>>>>>> bc45d314
 
   evaluate_llm_as_judge_on_fine_tuned:
     matrix:
@@ -533,13 +364,7 @@
       - data/experiments/predict/${item.model_type}/${item.llm_dataset.dataset}/${item.split}/${item.llm_dataset.llm}/${item.llm_dataset.prompt}/${item.llm_dataset.ie_schema}/seed_${item.seed}/predictions.json
     outs:
       - data/experiments/predict/${item.model_type}/${item.llm_dataset.dataset}/${item.split}/${item.llm_dataset.llm}/${item.llm_dataset.prompt}/${item.llm_dataset.ie_schema}/seed_${item.seed}/llm_as_judge_${item.judge_llm}.json
-<<<<<<< HEAD
-
-
-=======
-
-
->>>>>>> bc45d314
+
   evaluate_llm_as_judge_on_preannotations:
     matrix:
       pred_schema:

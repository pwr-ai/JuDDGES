--- conflicted
+++ resolved
@@ -10,17 +10,5 @@
 plugins = "numpy.typing.mypy_plugin"
 
 [[tool.mypy.overrides]]
-<<<<<<< HEAD
-module = [
-    "pyarrow.*",
-    "datasets.*",
-    "sentence_transformers.*",
-    "trl",
-    "transformers",
-    "datasets",
-]
-ignore_missing_imports = true
-=======
 module = ["pyarrow.*", "datasets.*", "sentence_transformers.*"]
 ignore_missing_imports = true
->>>>>>> 566593aa

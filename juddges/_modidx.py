# Autogenerated by nbdev

d = { 'settings': { 'branch': 'master',
                'doc_baseurl': '/juddges',
                'doc_host': 'https://laugustyniak.github.io',
                'git_url': 'https://github.com/laugustyniak/juddges',
                'lib_path': 'juddges'},
  'syms': { 'juddges.data.models': {},
            'juddges.data.pl_court_api': {},
<<<<<<< HEAD
=======
            'juddges.preprocessing.parser_base': {},
            'juddges.preprocessing.pl_court_parser': {},
>>>>>>> 80893fa9
            'juddges.prompts.information_extraction': {},
            'juddges.settings': {}}}<|MERGE_RESOLUTION|>--- conflicted
+++ resolved
@@ -7,10 +7,7 @@
                 'lib_path': 'juddges'},
   'syms': { 'juddges.data.models': {},
             'juddges.data.pl_court_api': {},
-<<<<<<< HEAD
-=======
             'juddges.preprocessing.parser_base': {},
             'juddges.preprocessing.pl_court_parser': {},
->>>>>>> 80893fa9
             'juddges.prompts.information_extraction': {},
             'juddges.settings': {}}}
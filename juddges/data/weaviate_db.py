import os
import re
from abc import ABC, abstractmethod
<<<<<<< HEAD
from typing import Any, ClassVar, Self
=======
from typing import Any, ClassVar, List, Optional
>>>>>>> abf2e650

import weaviate.classes.config as wvcc
from dotenv import load_dotenv
from loguru import logger
from weaviate.classes.init import Auth

import weaviate
from juddges.settings import ROOT_PATH

logger.info(f"Environment variables loaded from {ROOT_PATH / '.env'} file")
load_dotenv(ROOT_PATH / ".env", override=True)


class WeaviateDatabase(ABC): 
    def __init__(
        self,
        host: str = os.environ["WV_URL"],
        port: str = os.environ["WV_PORT"],
        grpc_port: str = os.environ["WV_GRPC_PORT"],
        api_key: str = os.environ["WV_API_KEY"],
    ):
        self.host = host
        self.port = port
        self.grpc_port = grpc_port
        self.__api_key = api_key

        self.client: weaviate.WeaviateAsyncClient

<<<<<<< HEAD
    def __enter__(self) -> Self:
        self.client = weaviate.connect_to_custom(
=======
    async def __aenter__(self) -> "WeaviateDatabase":
        self.client = weaviate.use_async_with_custom(
>>>>>>> abf2e650
            http_host=self.host,
            http_port=self.port,
            http_secure=False,
            grpc_host=self.host,
            grpc_port=self.grpc_port,
            grpc_secure=False,
            auth_credentials=self.api_key,
        )
        await self.client.connect()
        await self.async_create_collections()
        return self

    async def __aexit__(self, exc_type, exc_value, traceback) -> None:
        if self.client and self.client.is_connected():
            await self.client.close()

    async def close(self) -> None:
        await self.__aexit__(None, None, None)

    @property
    def api_key(self):
        if self.__api_key is not None:
            return Auth.api_key(self.__api_key)
        logger.error("No API key provided")
        return None

    @abstractmethod
    async def async_create_collections(self) -> None:
        pass

    async def async_insert_batch(
        self,
        collection: weaviate.collections.Collection,
        objects: list[dict[str, Any]],
    ) -> None:
        try:
            response = await collection.data.insert_many(objects)
            if response.has_errors:
                # Log each error with detailed information
                for i, err in enumerate(response.errors):
                    obj_id = objects[i].get("id", "unknown")
                    logger.error(f"Error inserting object {obj_id}: {err.message}")
                # Raise a consolidated error
                errors = [f"Object {i}: {err.message}" for i, err in enumerate(response.errors)]
                raise ValueError(f"Error ingesting batch: {errors}")
        except Exception as e:
            logger.error(f"Exception during batch insertion: {str(e)}")
            raise

    async def async_get_uuids(self, collection: weaviate.collections.Collection) -> list[str]:
        result = []
        async for obj in collection.iterator(return_properties=[]):
            result.append(str(obj.uuid))
        return result

    async def async_safe_create_collection(self, *args: Any, **kwargs: Any) -> None:
        try:
            await self.client.collections.create(*args, **kwargs)
        except weaviate.exceptions.UnexpectedStatusCodeError as err:
            if (
                re.search(r"class name (\w+?) already exists", err.message)
                and err.status_code == 422
            ):
                pass
            else:
                raise


class WeaviateJudgmentsDatabase(WeaviateDatabase):
    JUDGMENTS_COLLECTION: ClassVar[str] = "judgments"
    JUDGMENT_CHUNKS_COLLECTION: ClassVar[str] = "judgment_chunks"

    @property
    def judgments_collection(self) -> weaviate.collections.Collection:
        return self.client.collections.get(self.JUDGMENTS_COLLECTION)

    @property
    def judgment_chunks_collection(self) -> weaviate.collections.Collection:
        return self.client.collections.get(self.JUDGMENT_CHUNKS_COLLECTION)

    @property
    async def judgments_properties(self) -> list[str]:
        """Get list of property names for the judgments collection.

        Returns:
            list[str]: List of property names in the judgments collection.
        """
        config = await self.judgments_collection.config.get()
        return [prop.name for prop in config.properties]

    @property
    async def judgment_chunks_properties(self) -> list[str]:
        """Get list of property names for the judgment chunks collection.

        Returns:
            list[str]: List of property names in the judgment chunks collection.
        """
        config = await self.judgment_chunks_collection.config.get()
        return [prop.name for prop in config.properties]

<<<<<<< HEAD
    def get_collection(self, collection_name: str) -> weaviate.collections.Collection:
        return self.client.collections.get(collection_name)

    def create_collections(self) -> None:
        self._safe_create_collection(
=======
    async def async_create_collections(self) -> None:
        await self.async_safe_create_collection(
>>>>>>> abf2e650
            name=self.JUDGMENTS_COLLECTION,
            properties=[
                wvcc.Property(
                    name="judgment_id",
                    data_type=wvcc.DataType.TEXT,
                    index_filterable=True,
                    index_searchable=True,
                ),
                wvcc.Property(
                    name="source",
                    data_type=wvcc.DataType.TEXT,
                    index_filterable=True,
                    index_searchable=True,
                ),
                wvcc.Property(
                    name="docket_number",
                    data_type=wvcc.DataType.TEXT,
                    index_filterable=True,
                    index_searchable=True,
                ),
                wvcc.Property(
                    name="judgment_date",
                    data_type=wvcc.DataType.DATE,
                    index_filterable=True,
                ),
                wvcc.Property(
                    name="publication_date",
                    data_type=wvcc.DataType.DATE,
                    index_filterable=True,
                ),
                wvcc.Property(
                    name="last_update",
                    data_type=wvcc.DataType.DATE,
                    index_filterable=True,
                ),
                wvcc.Property(
                    name="court_id",
                    data_type=wvcc.DataType.TEXT,
                    index_filterable=True,
                    index_searchable=True,
                ),
                wvcc.Property(
                    name="department_id",
                    data_type=wvcc.DataType.TEXT,
                    index_filterable=True,
                    index_searchable=True,
                ),
                wvcc.Property(
                    name="judgment_type",
                    data_type=wvcc.DataType.TEXT,
                    index_filterable=True,
                    index_searchable=True,
                ),
                wvcc.Property(
                    name="excerpt",
                    data_type=wvcc.DataType.TEXT,
                    index_filterable=True,
                    index_searchable=True,
                ),
                wvcc.Property(
                    name="xml_content",
                    data_type=wvcc.DataType.TEXT,
                    index_filterable=True,
                    index_searchable=True,
                ),
                wvcc.Property(
                    name="presiding_judge",
                    data_type=wvcc.DataType.TEXT,
                    index_filterable=True,
                    index_searchable=True,
                ),
                wvcc.Property(
                    name="decision",
                    data_type=wvcc.DataType.TEXT,
                    index_filterable=True,
                    index_searchable=True,
                ),
                wvcc.Property(
                    name="judges",
                    data_type=wvcc.DataType.TEXT_ARRAY,
                    index_filterable=True,
                    index_searchable=True,
                ),
                wvcc.Property(
                    name="legal_bases",
                    data_type=wvcc.DataType.TEXT_ARRAY,
                    index_filterable=True,
                    index_searchable=True,
                ),
                wvcc.Property(
                    name="publisher",
                    data_type=wvcc.DataType.TEXT,
                    index_filterable=True,
                    index_searchable=True,
                ),
                wvcc.Property(
                    name="recorder",
                    data_type=wvcc.DataType.TEXT,
                    index_filterable=True,
                    index_searchable=True,
                ),
                wvcc.Property(
                    name="reviser",
                    data_type=wvcc.DataType.TEXT,
                    index_filterable=True,
                    index_searchable=True,
                ),
                wvcc.Property(
                    name="keywords",
                    data_type=wvcc.DataType.TEXT_ARRAY,
                    index_filterable=True,
                    index_searchable=True,
                ),
                wvcc.Property(
                    name="num_pages",
                    data_type=wvcc.DataType.INT,
                    index_filterable=True,
                ),
                wvcc.Property(
                    name="full_text",
                    data_type=wvcc.DataType.TEXT,
                    index_filterable=True,
                    index_searchable=True,
                ),
                wvcc.Property(
                    name="volume_number",
                    data_type=wvcc.DataType.INT,
                    index_filterable=True,
                ),
                wvcc.Property(
                    name="volume_type",
                    data_type=wvcc.DataType.TEXT,
                    index_filterable=True,
                    index_searchable=True,
                ),
                wvcc.Property(
                    name="court_name",
                    data_type=wvcc.DataType.TEXT,
                    index_filterable=True,
                    index_searchable=True,
                ),
                wvcc.Property(
                    name="department_name",
                    data_type=wvcc.DataType.TEXT,
                    index_filterable=True,
                    index_searchable=True,
                ),
                wvcc.Property(
                    name="extracted_legal_bases",
                    data_type=wvcc.DataType.OBJECT_ARRAY,
                    index_filterable=True,
                    index_searchable=True,
                    nested_properties=[
                        wvcc.Property(
                            name="text",
                            data_type=wvcc.DataType.TEXT,
                            index_filterable=True,
                            index_searchable=True,
                        ),
                        wvcc.Property(
                            name="art",
                            data_type=wvcc.DataType.TEXT,
                            index_filterable=True,
                            index_searchable=True,
                        ),
                        wvcc.Property(
                            name="isap_id",
                            data_type=wvcc.DataType.TEXT,
                            index_filterable=True,
                            index_searchable=True,
                        ),
                        wvcc.Property(
                            name="title",
                            data_type=wvcc.DataType.TEXT,
                            index_filterable=True,
                            index_searchable=True,
                        ),
                        wvcc.Property(
                            name="address",
                            data_type=wvcc.DataType.TEXT,
                            index_filterable=True,
                            index_searchable=True,
                        ),
                    ],
                ),
                wvcc.Property(
                    name="thesis",
                    data_type=wvcc.DataType.TEXT,
                    index_filterable=True,
                    index_searchable=True,
                ),
                wvcc.Property(
                    name="references",
                    data_type=wvcc.DataType.TEXT_ARRAY,
                    index_filterable=True,
                    index_searchable=True,
                ),
                wvcc.Property(
                    name="country",
                    data_type=wvcc.DataType.TEXT,
                    index_filterable=True,
                    index_searchable=True,
                ),
                wvcc.Property(
                    name="court_type",
                    data_type=wvcc.DataType.TEXT,
                    index_filterable=True,
                    index_searchable=True,
                ),
                wvcc.Property(
                    name="submission_date",
                    data_type=wvcc.DataType.DATE,
                    index_filterable=True,
                ),
                wvcc.Property(
                    name="finality",
                    data_type=wvcc.DataType.TEXT,
                    index_filterable=True,
                    index_searchable=True,
                ),
                wvcc.Property(
                    name="related_docket_numbers",
                    data_type=wvcc.DataType.OBJECT_ARRAY,
                    index_filterable=True,
                    index_searchable=True,
                    nested_properties=[
                        wvcc.Property(
                            name="judgment_id",
                            data_type=wvcc.DataType.TEXT,
                            index_filterable=True,
                            index_searchable=True,
                        ),
                        wvcc.Property(
                            name="docket_number",
                            data_type=wvcc.DataType.TEXT,
                            index_filterable=True,
                            index_searchable=True,
                        ),
                        wvcc.Property(
                            name="judgment_date",
                            data_type=wvcc.DataType.DATE,
                            index_filterable=True,
                        ),
                        wvcc.Property(
                            name="judgment_type",
                            data_type=wvcc.DataType.TEXT,
                            index_filterable=True,
                            index_searchable=True,
                        ),
                    ],
                ),
                wvcc.Property(
                    name="challenged_authority",
                    data_type=wvcc.DataType.TEXT,
                    index_filterable=True,
                    index_searchable=True,
                ),
                wvcc.Property(
                    name="official_collection",
                    data_type=wvcc.DataType.TEXT,
                    index_filterable=True,
                    index_searchable=True,
                ),
                wvcc.Property(
                    name="glosa_information",
                    data_type=wvcc.DataType.TEXT,
                    index_filterable=True,
                    index_searchable=True,
                ),
                wvcc.Property(
                    name="reasons_for_judgment",
                    data_type=wvcc.DataType.TEXT,
                    index_filterable=True,
                    index_searchable=True,
                ),
                wvcc.Property(
                    name="dissenting_opinion",
                    data_type=wvcc.DataType.TEXT,
                    index_filterable=True,
                    index_searchable=True,
                ),
                wvcc.Property(
                    name="judge_rapporteur",
                    data_type=wvcc.DataType.TEXT,
                    index_filterable=True,
                    index_searchable=True,
                ),
            ],
            vectorizer_config=wvcc.Configure.Vectorizer.none(),
        )
        await self.async_safe_create_collection(
            name=self.JUDGMENT_CHUNKS_COLLECTION,
            properties=[
                wvcc.Property(
                    name="judgment_id",
                    data_type=wvcc.DataType.TEXT,
                    index_filterable=True,
                    index_searchable=True,
                ),
                wvcc.Property(
                    name="chunk_id",
                    data_type=wvcc.DataType.INT,
                    index_filterable=True,
                ),
                wvcc.Property(
                    name="chunk_text",
                    data_type=wvcc.DataType.TEXT,
                    index_filterable=True,
                    index_searchable=True,
                ),
            ],
            vectorizer_config=wvcc.Configure.Vectorizer.text2vec_transformers(),
            references=[
                wvcc.ReferenceProperty(
                    name="judgment_chunks",
                    target_collection=self.JUDGMENTS_COLLECTION,
                )
            ],
        )

    # For backward compatibility
    async def create_collections(self) -> None:
        await self.async_create_collections()
        
    async def insert_batch(self, collection, objects):
        await self.async_insert_batch(collection, objects)
        
    async def get_uuids(self, collection):
        return await self.async_get_uuids(collection)
        
    async def _safe_create_collection(self, *args, **kwargs):
        await self.async_safe_create_collection(*args, **kwargs)

    @staticmethod
    def uuid_from_judgment_chunk_id(judgment_id: str, chunk_id: int) -> str:
        return weaviate.util.generate_uuid5(f"{judgment_id}_chunk_{chunk_id}")<|MERGE_RESOLUTION|>--- conflicted
+++ resolved
@@ -1,11 +1,7 @@
 import os
 import re
 from abc import ABC, abstractmethod
-<<<<<<< HEAD
-from typing import Any, ClassVar, Self
-=======
 from typing import Any, ClassVar, List, Optional
->>>>>>> abf2e650
 
 import weaviate.classes.config as wvcc
 from dotenv import load_dotenv
@@ -34,13 +30,8 @@
 
         self.client: weaviate.WeaviateAsyncClient
 
-<<<<<<< HEAD
-    def __enter__(self) -> Self:
-        self.client = weaviate.connect_to_custom(
-=======
     async def __aenter__(self) -> "WeaviateDatabase":
         self.client = weaviate.use_async_with_custom(
->>>>>>> abf2e650
             http_host=self.host,
             http_port=self.port,
             http_secure=False,
@@ -141,16 +132,11 @@
         config = await self.judgment_chunks_collection.config.get()
         return [prop.name for prop in config.properties]
 
-<<<<<<< HEAD
     def get_collection(self, collection_name: str) -> weaviate.collections.Collection:
         return self.client.collections.get(collection_name)
 
-    def create_collections(self) -> None:
-        self._safe_create_collection(
-=======
     async def async_create_collections(self) -> None:
         await self.async_safe_create_collection(
->>>>>>> abf2e650
             name=self.JUDGMENTS_COLLECTION,
             properties=[
                 wvcc.Property(

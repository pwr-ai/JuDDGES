from functools import cached_property
from typing import Any

import requests
import xmltodict
from loguru import logger
from requests import HTTPError


class PolishCourtAPI:
    def __init__(self) -> None:
        self.url = "https://apiorzeczenia.wroclaw.sa.gov.pl/ncourt-api"

    @cached_property
    def api_schema(self) -> dict[str, list[str]]:
        return {
            "judgement": [
                "id",
                "signature",
                "date",
                "publicationDate",
                "lastUpdate",
                "courtId",
                "departmentId",
                "type",
                "excerpt",
            ],
            "content": ["content"],
            "details": [
                "chairman",
                "judges",
                "themePhrases",
                "references",
                "legalBases",
                "recorder",
                "decision",
                "reviser",
                "publisher",
            ],
        }

    @cached_property
    def api_schema_to_universal_schema(self) -> dict[str, str]:
        return {
            "id": "judgment_id",
            "signature": "docket_number",
            "date": "judgment_date",
            "publicationDate": "publication_date",
            "lastUpdate": "last_update",
            "courtId": "court_id",
            "departmentId": "department_id",
            "type": "judgment_type",
            "excerpt": "excerpt",
            "content": "content",
            "chairman": "presiding_judge",
            "decision": "decision",
            "judges": "judges",
            "legalBases": "legal_bases",
            "publisher": "publisher",
            "recorder": "recorder",
            "reviser": "reviser",
            "themePhrases": "keywords",
            "num_pages": "num_pages",
            "text": "full_text",
            "vol_number": "volume_number",
            "vol_type": "volume_type",
            "court_name": "court_name",
            "department_name": "department_name",
            "text_legal_bases": "text_legal_bases",
            "thesis": "thesis",
        }

    @property
    def universal_schema(self) -> list[str]:
        return list(set(self.api_schema_to_universal_schema.values()))

    @property
    def source(self) -> str:
        return "pl-court"

    def map_doc_to_universal_schema(self, doc: dict[str, Any]) -> dict[str, Any]:
        mapped_doc = {
            self.api_schema_to_universal_schema[k]: v
            for k, v in doc.items()
            if k in self.universal_schema
        }
        mapped_doc["source"] = self.source
        return mapped_doc

    def get_number_of_judgements(self, params: dict[str, Any] | None = None) -> int:
        if params is None:
            params = {}
        elif "limit" in params.keys():
            logger.warning("Setting limit to query the number of judgements has no effect!")

        params = {**params, "limit": 0}
        endpoint = f"{self.url}/judgements"
        res = requests.get(endpoint, params=params)
        res.raise_for_status()
        total_judgements = xmltodict.parse(res.content.decode("utf-8"))["judgements"]["@total"]

        return int(total_judgements)

    def get_judgments(self, params: dict[str, Any]) -> list[dict[str, Any]]:
        endpoint = f"{self.url}/judgements"
        res = requests.get(endpoint, params=params)
        res.raise_for_status()
        judgements = xmltodict.parse(res.content.decode("utf-8"))["judgements"]["judgement"]

        assert isinstance(judgements, list)

        return judgements

    def get_content(self, id: str) -> dict[str, Any]:
        params = {"id": id}
        endpoint = f"{self.url}/judgement/content"
        res = requests.get(endpoint, params=params)

        try:
            res.raise_for_status()
        except HTTPError as err:
            if err.response.status_code == 404:
                raise DataNotFoundError(f"Not found content for document: {id}")
            raise

        content = res.content.decode("utf-8")

        return {"content": content}

    def get_cleaned_details(self, id: str) -> dict[str, Any]:
        """Downloads details without repeating fields retrieved in get_judgements."""
        details = self.get_details(id)
<<<<<<< HEAD
        details_in_schema = {k: v for k, v in details.items() if k in self.api_schema["details"]}
=======
        details_in_schema = {k: v for k, v in details.items() if k in self.schema["details"]}
>>>>>>> 817be2db

        if not details_in_schema:
            logger.warning(f"Didn't find details corresponding to schema for document: {id}")

        return details_in_schema

    def get_details(self, id: str) -> dict[str, Any]:
        params = {"id": id}
        endpoint = f"{self.url}/judgement/details"
        res = requests.get(endpoint, params=params)
        res.raise_for_status()

        # for details, API returns XML with error info instead of 404 status code
        data = xmltodict.parse(res.content.decode("utf-8"))
        try:
            details = data["judgement"]
        except KeyError:
            if "error" in data.keys():
                raise DataNotFoundError(f"Not found details for document: {id}")
            raise
        else:
            assert isinstance(details, dict)
            details = self.parse_details(details)
            return details

    def parse_details(self, details: dict[str, Any]) -> dict[str, Any]:
        cols_to_unnest = [
            ("judges", "judge"),
            ("themePhrases", "themePhrase"),
            ("references", "reference"),
            ("legalBases", "legalBasis"),
        ]
        for feature, nested_key in cols_to_unnest:
            if details.get(feature) is None:
                continue
            details[feature] = self._unnest_dict(details.get(feature), nested_key)

        return details

    def _unnest_dict(
        self,
        ndict: dict[str, list[str] | str | None],
        key: str,
    ) -> list[str] | None:
        if len(ndict) != 1:
            raise ValueError("To unnest dict should contain exactly one element")

        if isinstance(ndict[key], list):
            return ndict[key]
        return [ndict[key]]


class DataNotFoundError(Exception):
    pass<|MERGE_RESOLUTION|>--- conflicted
+++ resolved
@@ -130,11 +130,7 @@
     def get_cleaned_details(self, id: str) -> dict[str, Any]:
         """Downloads details without repeating fields retrieved in get_judgements."""
         details = self.get_details(id)
-<<<<<<< HEAD
         details_in_schema = {k: v for k, v in details.items() if k in self.api_schema["details"]}
-=======
-        details_in_schema = {k: v for k, v in details.items() if k in self.schema["details"]}
->>>>>>> 817be2db
 
         if not details_in_schema:
             logger.warning(f"Didn't find details corresponding to schema for document: {id}")

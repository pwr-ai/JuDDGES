--- conflicted
+++ resolved
@@ -1,11 +1,7 @@
 import json
 from functools import cached_property
 from pathlib import Path
-<<<<<<< HEAD
 from typing import Any, Optional
-=======
-from typing import Any, Literal
->>>>>>> 85d707f7
 
 from loguru import logger
 from pydantic import BaseModel, Field
@@ -127,8 +123,21 @@
     generate_kwargs: dict[str, Any] = Field(default_factory=dict)
     random_seed: int
 
-<<<<<<< HEAD
-    def get_max_input_length(self, max_position_embeddings: int) -> int:
+    @property
+    def predictions_file(self) -> Path:
+        return self.output_dir / "predictions.json"
+
+    @property
+    def dataset_file(self) -> Path:
+        """Path to the file with final inputs."""
+        return self.output_dir / "dataset.json"
+
+    @property
+    def config_file(self) -> Path:
+        """Path to the file with config."""
+        return self.output_dir / "config.yaml"
+
+    def get_max_input_length_accounting_for_output(self, max_position_embeddings: int) -> int:
         return max_position_embeddings - self.dataset.max_output_tokens
 
 
@@ -153,22 +162,4 @@
 
     @property
     def agg_embeddings_dir(self) -> Path:
-        return self.output_dir / self.AGG_EMBEDDINGS_DIR
-=======
-    @property
-    def predictions_file(self) -> Path:
-        return self.output_dir / "predictions.json"
-
-    @property
-    def dataset_file(self) -> Path:
-        """Path to the file with final inputs."""
-        return self.output_dir / "dataset.json"
-
-    @property
-    def config_file(self) -> Path:
-        """Path to the file with config."""
-        return self.output_dir / "config.yaml"
-
-    def get_max_input_length_accounting_for_output(self, max_position_embeddings: int) -> int:
-        return max_position_embeddings - self.dataset.max_output_tokens
->>>>>>> 85d707f7
+        return self.output_dir / self.AGG_EMBEDDINGS_DIR
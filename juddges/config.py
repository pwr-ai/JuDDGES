--- conflicted
+++ resolved
@@ -1,11 +1,7 @@
 import json
 from functools import cached_property
 from pathlib import Path
-<<<<<<< HEAD
 from typing import Any, Literal
-=======
-from typing import Any, Literal, Optional
->>>>>>> bc45d314
 
 from loguru import logger
 from pydantic import BaseModel, Field
@@ -66,32 +62,6 @@
         )
         return first_checkpoint_adapter_path
 
-    @property
-    def should_load_adapter(self) -> bool:
-        return self.adapter_path is not None
-
-    @cached_property
-    def adapter_path_or_first_ckpt_path(self) -> Path:
-        if (self.adapter_path / "adapter_model.safetensors").exists():
-            return self.adapter_path
-
-        checkpoints = list(self.adapter_path.glob("checkpoint-*"))
-        if not checkpoints:
-            raise ValueError(
-                f"No adapter_model.safetensors or checkpoint dir found in {self.adapter_path}"
-            )
-
-        first_checkpoint_adapter_path, *_ = sorted(
-            checkpoints,
-            key=lambda x: int(x.stem.split("-")[-1]),
-            reverse=False,
-        )
-        logger.warning(
-            "adapter_path was set to checkpoints dir, using FIRST checkpoint "
-            f"(set specific checkpoint path as adapter_path to use other checkpoint): {first_checkpoint_adapter_path}"
-        )
-        return first_checkpoint_adapter_path
-
 
 class EmbeddingModelConfig(BaseModel, extra="forbid"):
     """Configuration class for embedding model."""
@@ -104,6 +74,12 @@
     """Configuration class for instructions dataset for information extraction."""
 
     name: str
+    language: Literal["pl", "en"]
+    prompt_field: str | None = Field(
+        default=None,
+        deprecated=True,
+        desc="Legacy, prompt now is defined outside",
+    )
     language: Literal["pl", "en"]
     prompt_field: str | None = Field(
         default=None,
@@ -124,6 +100,10 @@
 
 
 class FineTuningConfig(BaseModel, extra="forbid"):
+    llm: LLMConfig
+    dataset: DatasetInfoExtractionConfig
+    prompt: PromptInfoExtractionConfig
+    ie_schema: dict[str, dict[str, Any]]
     llm: LLMConfig
     dataset: DatasetInfoExtractionConfig
     prompt: PromptInfoExtractionConfig
@@ -150,10 +130,7 @@
     ie_schema: dict[str, dict[str, Any]]
     device_map: str
     output_dir: Path
-<<<<<<< HEAD
     max_model_len: int | None = None
-=======
->>>>>>> bc45d314
     truncate_context: bool
     generate_kwargs: dict[str, Any] = Field(default_factory=dict)
     random_seed: int
@@ -181,24 +158,6 @@
             assert self.max_model_len is not None
             max_position_embeddings = self.max_model_len
 
-<<<<<<< HEAD
-        return max_position_embeddings - self.dataset.max_output_tokens
-=======
-    @property
-    def predictions_file(self) -> Path:
-        return self.output_dir / "predictions.json"
-
-    @property
-    def dataset_file(self) -> Path:
-        """Path to the file with final inputs."""
-        return self.output_dir / "dataset.json"
-
-    @property
-    def config_file(self) -> Path:
-        """Path to the file with config."""
-        return self.output_dir / "config.yaml"
-
-    def get_max_input_length_accounting_for_output(self, max_position_embeddings: int) -> int:
         return max_position_embeddings - self.dataset.max_output_tokens
 
 
@@ -214,7 +173,7 @@
     num_output_shards: int
     ingest_batch_size: int = 32
     upsert: bool = True
-    default_column_values: Optional[dict[str, Any]] = None
+    default_column_values: dict[str, Any] | None = None
 
     @property
     def chunk_embeddings_dir(self) -> Path:
@@ -222,5 +181,4 @@
 
     @property
     def agg_embeddings_dir(self) -> Path:
-        return self.output_dir / self.AGG_EMBEDDINGS_DIR
->>>>>>> bc45d314
+        return self.output_dir / self.AGG_EMBEDDINGS_DIR
from pathlib import Path
from typing import Any

from pydantic import BaseModel, Field


class LLMConfig(BaseModel, extra="forbid"):
    """Configuration class for autoregressive LLM."""

    name: str
    tokenizer_name: str
    adapter_path: Path | None
    padding_side: str = "left"
    padding: str | bool
    batch_size: int
    use_4bit: bool
    use_unsloth: bool = False


class EmbeddingModelConfig(BaseModel, extra="forbid"):
    """Configuration class for embedding model."""

    name: str
    max_seq_length: int


class DatasetConfig(BaseModel, extra="forbid"):
    """Configuration class for instructions dataset."""

    name: str
    prompt_field: str
    context_field: str
    output_field: str
    max_output_tokens: int


class RawDatasetConfig(BaseModel, extra="forbid"):
    """Configuration class for raw dataset (parquet files)."""

    name: str
    format: str
    root_dir: Path


class FineTuningConfig(BaseModel, extra="forbid"):
    model: LLMConfig
    dataset: DatasetConfig
    max_context_size: int
    training_args: dict[str, Any]
    peft_args: dict[str, Any] | None
    truncate_context: bool
    wandb_entity: str
    wandb_project: str
    output_dir: Path
    run_name: str

    @property
    def use_peft(self) -> bool:
        return self.peft_args is not None


<<<<<<< HEAD
class EmbeddingConfig(BaseModel, extra="forbid"):
    CHUNK_EMBEDDINGS_DIR: str = "chunk_embeddings"
    AGG_EMBEDDINGS_DIR: str = "agg_embeddings"

    output_dir: Path
    dataset_name: str
    embedding_model: EmbeddingModelConfig
    chunk_config: dict[str, Any] = None
    batch_size: int
    num_output_shards: int

    @property
    def chunk_embeddings_dir(self) -> Path:
        return self.output_dir / self.CHUNK_EMBEDDINGS_DIR

    @property
    def agg_embeddings_dir(self) -> Path:
        return self.output_dir / self.AGG_EMBEDDINGS_DIR
=======
class PredictConfig(BaseModel, extra="forbid"):
    model: LLMConfig
    dataset: DatasetConfig
    device_map: str
    output_file: Path
    truncate_context: bool
    generate_kwargs: dict[str, Any] = Field(default_factory=dict)
    random_seed: int

    def get_max_input_length(self, max_position_embeddings: int) -> int:
        return max_position_embeddings - self.dataset.max_output_tokens
>>>>>>> 295607e8
<|MERGE_RESOLUTION|>--- conflicted
+++ resolved
@@ -59,7 +59,19 @@
         return self.peft_args is not None
 
 
-<<<<<<< HEAD
+class PredictConfig(BaseModel, extra="forbid"):
+    model: LLMConfig
+    dataset: DatasetConfig
+    device_map: str
+    output_file: Path
+    truncate_context: bool
+    generate_kwargs: dict[str, Any] = Field(default_factory=dict)
+    random_seed: int
+
+    def get_max_input_length(self, max_position_embeddings: int) -> int:
+        return max_position_embeddings - self.dataset.max_output_tokens
+
+
 class EmbeddingConfig(BaseModel, extra="forbid"):
     CHUNK_EMBEDDINGS_DIR: str = "chunk_embeddings"
     AGG_EMBEDDINGS_DIR: str = "agg_embeddings"
@@ -77,17 +89,4 @@
 
     @property
     def agg_embeddings_dir(self) -> Path:
-        return self.output_dir / self.AGG_EMBEDDINGS_DIR
-=======
-class PredictConfig(BaseModel, extra="forbid"):
-    model: LLMConfig
-    dataset: DatasetConfig
-    device_map: str
-    output_file: Path
-    truncate_context: bool
-    generate_kwargs: dict[str, Any] = Field(default_factory=dict)
-    random_seed: int
-
-    def get_max_input_length(self, max_position_embeddings: int) -> int:
-        return max_position_embeddings - self.dataset.max_output_tokens
->>>>>>> 295607e8
+        return self.output_dir / self.AGG_EMBEDDINGS_DIR
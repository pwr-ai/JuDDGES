--- conflicted
+++ resolved
@@ -56,75 +56,56 @@
     dvc add data/datasets/pl/raw/raw.parquet && dvc push 
     ```
 7. Generate dataset card for `pl-court-raw`
-   ```shell
-   TBD
+    ```shell
+    dvc repro raw_dataset_readme && dvc push
+    ```
+
+9. Upload `pl-court-raw` dataset (with card) to huggingface
+    ```shell
+    PYTHONPATH=. python scripts/dataset/push_raw_dataset.py --repo-id "JuDDGES/pl-court-raw"
    ```
 
-9. Upload `pl-court-raw` dataset to huggingface
-    ```shell
-    TBD
-    ```
-
 ### Instruction dataset
-10. Generate intruction dataset and upload it to huggingface
+10. Generate intruction dataset and upload it to huggingface (`pl-court-instruct`)
     ```shell
     NUM_JOBS=8 dvc repro build_instruct_dataset
     ```
+    
+11. Generate dataset card for `pl-court-instruct`
+    ```shell
+    dvc repro instruct_dataset_readme && dvc push
+    ```
+    
+12. Upload `pl-court-instruct` dataset card to huggingface
+   ```shell
+   PYTHONPATH=. scripts/dataset/push_instruct_readme.py --repo-id JuDDGES/pl-court-instruct
+   ```
 
 ### Graph dataset
-11. Embed judgments with pre-trained lanuage model (documents arechunked and embeddings are computed per chunk)
+13. Embed judgments with pre-trained lanuage model (documents arechunked and embeddings are computed per chunk)
     ```shell
     CUDA_VISIBLE_DEVICES=<device_number> dvc repro embed
     ```
 
-12. Aggregate embeddings of chunks into embeddings of document
+14. Aggregate embeddings of chunks into embeddings of document
     ```shell
     NUM_PROC=4 dvc repro embed aggregate_embeddings
     ```
 
-13. Eventually ingest data to `mongodb` (e.g. for vector search)
+15. Eventually ingest data to `mongodb` (e.g. for vector search)
     ```shell
     PYTHONPATH=. python scripts/embed/ingest.py --embeddings-file <embeddgings>
     ```
 
-14. Generate graph dataset
+16. Generate graph dataset
     ```shell
     dvc repro embed build_graph_dataset
     ```
 
-16. Generate dataset card and upload it to huggingface (remember to be logged in to `huggingface` or set `HUGGING_FACE_HUB_TOKEN` env variable)
+17. Generate dataset card and upload it to huggingface (remember to be logged in to `huggingface` or set `HUGGING_FACE_HUB_TOKEN` env variable)
     ```shell
-<<<<<<< HEAD
-    NUM_JOBS=10 SHELL=/bin/bash dvc repro build_fine_tuning_dataset
-    ```
-
-## 2. Publishing the dataset
-
-8. Generate readme for the raw and instruction dataset
-    ```shell
-    dvc repro raw_dataset_readme instruct_dataset_readme && dvc push
-    ```
-   
-9. Push raw dataset (with README) to Huggingface
-    ```shell
-    PYTHONPATH=. python scripts/dataset/push_raw_dataset.py --repo-id "JuDDGES/pl-court-raw"
-   ```
-
-10. Push instruction dataset to Huggingface
-
-   [//]: # (   todo: )
-   TODO
-
-11. Push instruction README to Huggingface
-
-   ```shell
-   PYTHONPATH=. scripts/dataset/push_instruct_readme.py --repo-id JuDDGES/pl-court-instruct
-   ```
-   
-=======
     PYTHONPATH=. python scripts/dataset/upload_graph_dataset.py \
         --root-dir <dir_to_dataset> \
         --repo-id JuDDGES/pl-court-graph \
         --commit-message <message>
-    ```
->>>>>>> d03c1819
+    ```
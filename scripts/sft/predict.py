--- conflicted
+++ resolved
@@ -60,11 +60,7 @@
         FastLanguageModel.for_inference(model_pack.model)
     else:
         model_pack.model.eval()
-<<<<<<< HEAD
-        model_pack.model.compile()
-=======
         # model_pack.model.compile()  # might cause libcuda.so not found error
->>>>>>> 817be2db
 
     if config.model.batch_size > 1 and config.model.padding is False:
         raise ValueError("Padding has to be enabled if batch size > 1.")

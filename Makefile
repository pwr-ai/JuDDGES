--- conflicted
+++ resolved
@@ -20,13 +20,10 @@
 install:
 	pip install -r requirements.txt --find-links https://download.pytorch.org/whl/cu$(cuda)
 	pip install flash-attn==2.6.3 --no-build-isolation
-<<<<<<< HEAD
-=======
 
 install_macos:
 	# bitsandbytes are not supported on macOS (https://github.com/pwr-ai/JuDDGES/pull/41)
 	grep -v "bitsandbytes" requirements.txt | pip install -r /dev/stdin
->>>>>>> f433a368
 
 install_cpu:
 	pip install --find-links https://download.pytorch.org/whl/cpu -r requirements.txt

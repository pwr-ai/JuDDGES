lint_dirs := juddges scripts dashboards tests
mypy_dirs := juddges scripts dashboards tests

fix:
	ruff check $(lint_dirs) --fix
	ruff format $(lint_dirs)

check:
	ruff check $(lint_dirs)
	ruff format $(lint_dirs) --check

check-types:
	mypy --install-types --non-interactive $(mypy_dirs)

test:
	coverage run -m pytest
	coverage report -mi

all: check test

install:
	pip install -r requirements.txt
<<<<<<< HEAD
	pip install flash-attn --no-build-isolation

install_unsloth:
	conda install --yes pytorch-cuda=12.1 pytorch cudatoolkit xformers -c pytorch -c nvidia -c xformers
	pip install "unsloth[colab-new] @ git+https://github.com/unslothai/unsloth.git"
	pip install flash-attn --no-build-isolation
	pip install -r requirements.txt
=======
	pip install flash-attn --no-build-isolation
>>>>>>> a1019156
<|MERGE_RESOLUTION|>--- conflicted
+++ resolved
@@ -12,6 +12,9 @@
 check-types:
 	mypy --install-types --non-interactive $(mypy_dirs)
 
+check-types:
+	mypy --install-types --non-interactive $(mypy_dirs)
+
 test:
 	coverage run -m pytest
 	coverage report -mi
@@ -20,14 +23,10 @@
 
 install:
 	pip install -r requirements.txt
-<<<<<<< HEAD
 	pip install flash-attn --no-build-isolation
 
 install_unsloth:
 	conda install --yes pytorch-cuda=12.1 pytorch cudatoolkit xformers -c pytorch -c nvidia -c xformers
 	pip install "unsloth[colab-new] @ git+https://github.com/unslothai/unsloth.git"
 	pip install flash-attn --no-build-isolation
-	pip install -r requirements.txt
-=======
-	pip install flash-attn --no-build-isolation
->>>>>>> a1019156
+	pip install -r requirements.txt
schema: '2.0'
stages:
  build_fine_tuning_dataset:
    cmd: PYTHONPATH=. python scripts/sft/build_fine_tuning_dataset.py --dataset-dir
      data/datasets/pl/raw --repo-id JuDDGES/pl-court-instruct
    deps:
    - path: data/datasets/pl/raw
      hash: md5
      md5: 5dd44be2eea852bcce3d0918ff8b97da.dir
      size: 10234880729
      nfiles: 17
    - path: scripts/sft/build_fine_tuning_dataset.py
      hash: md5
      md5: f07a9d106853e74be4d0e4807b33ff3d
      size: 5393
  evaluate_zero_shot:
    cmd: PYTHONPATH=. python scripts/sft/evaluate_zero_shot.py --output-file data/results/pl/zero_shot/results_llama_3_8B.json
      --metrics-file data/results/pl/zero_shot/metrics_llama_3_8B.json
    deps:
    - path: scripts/sft/evaluate_zero_shot.py
      hash: md5
      md5: 1b5fd40e348f17bd2fe78e98244c4d6c
      size: 3826
    outs:
    - path: data/results/pl/zero_shot/metrics_llama_3_8B.json
      hash: md5
      md5: 95ac287e74bc109f224b95b12e5b17f4
      size: 170
    - path: data/results/pl/zero_shot/results_llama_3_8B.json
      hash: md5
      md5: 93f78708a597fad33b3da43e505b9707
      size: 957343
  evaluate_zero_shot@config0:
    cmd: PYTHONPATH=. python scripts/sft/evaluate_zero_shot.py --llm meta-llama/Meta-Llama-3-8B-Instruct
      --output-file data/results/pl_court_instruct/zero_shot/results_meta_llama_3_8B_instruct.json
      --metrics-file data/results/pl_court_instruct/zero_shot/metrics_meta_llama_3_8B_instruct.json
    deps:
    - path: scripts/sft/evaluate_zero_shot.py
      hash: md5
      md5: 26555545a062ce43602a8ac11280bbde
      size: 2714
    outs:
    - path: data/results/pl_court_instruct/zero_shot/metrics_meta_llama_3_8B_instruct.json
      hash: md5
      md5: fb665645d904d37e14a931e38fef9915
      size: 188
    - path: data/results/pl_court_instruct/zero_shot/results_meta_llama_3_8B_instruct.json
      hash: md5
      md5: 93f78708a597fad33b3da43e505b9707
      size: 957343
  fine_tune_sft@Mistral-7B-Instruct-v0.2:
    cmd: PYTHONPATH=. python scripts/sft/fine_tune_llm.py model=Mistral-7B-Instruct-v0.2
    deps:
    - path: configs/fine_tuning.yaml
      hash: md5
      md5: 9cd6fd320530e1c8ded7d9c369b8a082
      size: 440
    - path: configs/model/Mistral-7B-Instruct-v0.2.yaml
      hash: md5
      md5: 68461d0ab4970d1083a2d8fe191f5cd1
      size: 141
    - path: scripts/sft/fine_tune_llm.py
      hash: md5
      md5: d0c843f9066296b6654bbb0b81652da2
      size: 7012
    outs:
    - path: data/experiments/fine-tune/Mistral-7B-Instruct-v0.2/pl-court-instruct
      hash: md5
      md5: 4962aefc4af2bf7f96c4ba1cdb2a9918.dir
      size: 387238698
      nfiles: 44
  predict@Mistral-7B-Instruct-v0.2:
    cmd: PYTHONPATH=. python scripts/sft/predict.py model=Mistral-7B-Instruct-v0.2
    deps:
    - path: configs/model/Mistral-7B-Instruct-v0.2.yaml
      hash: md5
      md5: 68461d0ab4970d1083a2d8fe191f5cd1
      size: 141
    - path: configs/predict.yaml
      hash: md5
      md5: e6b047cf62e612a32381d6221eb99b4e
      size: 416
    - path: scripts/sft/predict.py
      hash: md5
      md5: 69e4844a715c9c5c75e1127a06472ad4
      size: 3148
    outs:
    - path: data/experiments/predict/pl-court-instruct/outputs_Mistral-7B-Instruct-v0.2.json
      hash: md5
      md5: 3d27738cbbc4c7bde92584d2d44a329d
      size: 2209577
  predict@Meta-Llama-3-8B-Instruct:
    cmd: PYTHONPATH=. python scripts/sft/predict.py model=Meta-Llama-3-8B-Instruct
    deps:
    - path: configs/model/Meta-Llama-3-8B-Instruct.yaml
      hash: md5
      md5: eb67ce09d1c076f42ac161c36501a73e
      size: 141
    - path: configs/predict.yaml
      hash: md5
      md5: e6b047cf62e612a32381d6221eb99b4e
      size: 416
    - path: scripts/sft/predict.py
      hash: md5
      md5: 69e4844a715c9c5c75e1127a06472ad4
      size: 3148
    outs:
    - path: data/experiments/predict/pl-court-instruct/outputs_Meta-Llama-3-8B-Instruct.json
      hash: md5
      md5: 1c5fad46651be58f5016b841745a6270
      size: 2256384
  predict@Mistral-7B-Instruct-v0.2-fine-tuned:
    cmd: PYTHONPATH=. python scripts/sft/predict.py model=Mistral-7B-Instruct-v0.2-fine-tuned
    deps:
    - path: configs/model/Mistral-7B-Instruct-v0.2-fine-tuned.yaml
      hash: md5
      md5: e9cdbe31c62745a86d3a0d1262bd95f6
      size: 222
    - path: configs/predict.yaml
      hash: md5
      md5: e6b047cf62e612a32381d6221eb99b4e
      size: 416
    - path: scripts/sft/predict.py
      hash: md5
      md5: 69e4844a715c9c5c75e1127a06472ad4
      size: 3148
    outs:
    - path: 
        data/experiments/predict/pl-court-instruct/outputs_Mistral-7B-Instruct-v0.2-fine-tuned.json
      hash: md5
      md5: adf03a2b51a7a9cd4431c884a89f6497
      size: 1843278
  evaluate@Mistral-7B-Instruct-v0.2:
    cmd: PYTHONPATH=. python scripts/sft/evaluate.py  --output-file data/experiments/predict/pl-court-instruct/outputs_Mistral-7B-Instruct-v0.2.json
    deps:
    - path: data/experiments/predict/pl-court-instruct/outputs_Mistral-7B-Instruct-v0.2.json
      hash: md5
      md5: 3d27738cbbc4c7bde92584d2d44a329d
      size: 2209577
    - path: scripts/sft/evaluate.py
      hash: md5
      md5: 5ee442a9a3525af7596bf24c3d724a1d
      size: 570
    outs:
    - path: data/experiments/predict/pl-court-instruct/metrics_Mistral-7B-Instruct-v0.2.json
      hash: md5
      md5: a3116f4a1f47ca64b4926d35d69855bb
      size: 308
  evaluate@Mistral-7B-Instruct-v0.2-fine-tuned:
    cmd: PYTHONPATH=. python scripts/sft/evaluate.py  --output-file 
      data/experiments/predict/pl-court-instruct/outputs_Mistral-7B-Instruct-v0.2-fine-tuned.json
    deps:
    - path: 
        data/experiments/predict/pl-court-instruct/outputs_Mistral-7B-Instruct-v0.2-fine-tuned.json
      hash: md5
      md5: adf03a2b51a7a9cd4431c884a89f6497
      size: 1843278
    - path: scripts/sft/evaluate.py
      hash: md5
      md5: 5ee442a9a3525af7596bf24c3d724a1d
      size: 570
    outs:
    - path: 
        data/experiments/predict/pl-court-instruct/metrics_Mistral-7B-Instruct-v0.2-fine-tuned.json
      hash: md5
      md5: 32c8a6e388f68e1c10e7b8fd5852e6d6
      size: 306
  evaluate@Meta-Llama-3-8B-Instruct:
    cmd: PYTHONPATH=. python scripts/sft/evaluate.py  --output-file data/experiments/predict/pl-court-instruct/outputs_Meta-Llama-3-8B-Instruct.json
    deps:
    - path: data/experiments/predict/pl-court-instruct/outputs_Meta-Llama-3-8B-Instruct.json
      hash: md5
      md5: 1c5fad46651be58f5016b841745a6270
      size: 2256384
    - path: scripts/sft/evaluate.py
      hash: md5
      md5: 5ee442a9a3525af7596bf24c3d724a1d
      size: 570
    outs:
    - path: data/experiments/predict/pl-court-instruct/metrics_Meta-Llama-3-8B-Instruct.json
      hash: md5
      md5: abddc02961f30ee6f02b50a264ae505f
      size: 306
  sft@Mistral-7B-Instruct-v0.2:
    cmd: PYTHONPATH=. python scripts/sft/fine_tune_llm.py model=Mistral-7B-Instruct-v0.2
    deps:
    - path: configs/fine_tuning.yaml
      hash: md5
      md5: 9cd6fd320530e1c8ded7d9c369b8a082
      size: 440
    - path: configs/model/Mistral-7B-Instruct-v0.2.yaml
      hash: md5
      md5: 68461d0ab4970d1083a2d8fe191f5cd1
      size: 141
    - path: scripts/sft/fine_tune_llm.py
      hash: md5
      md5: d0c843f9066296b6654bbb0b81652da2
      size: 7012
    outs:
    - path: data/experiments/fine-tune/Mistral-7B-Instruct-v0.2/pl-court-instruct
      hash: md5
      md5: 4962aefc4af2bf7f96c4ba1cdb2a9918.dir
      size: 387238698
      nfiles: 44
  embed@mmlw-roberta-large:
    cmd: PYTHONPATH=. python scripts/embed/embed_text.py embedding_model=mmlw-roberta-large
    deps:
    - path: configs/embedding.yaml
      hash: md5
      md5: 8eb43bec3f5fe10d5c1c5cfefc5d6fe5
      size: 379
    - path: configs/embedding_model/mmlw-roberta-large.yaml
      hash: md5
      md5: 22f36cfd196c0fdc3cfd8a036d52b606
      size: 52
    - path: data/datasets/pl/raw
      hash: md5
      md5: 5dd44be2eea852bcce3d0918ff8b97da.dir
      size: 10234880729
      nfiles: 17
    - path: scripts/embed/embed_text.py
      hash: md5
      md5: f3288be3419e01ebc2be904d52cbaab0
      size: 3451
    outs:
    - path: data/embeddings/pl-court-raw/mmlw-roberta-large/all_embeddings
      hash: md5
      md5: 1a086db46b90b0f3c4c66c3ecefe8adb.dir
      size: 24415235644
      nfiles: 53
  predict@Unsloth-Llama-3-8B-Instruct-fine-tuned:
    cmd: PYTHONPATH=. python scripts/sft/predict.py model=Unsloth-Llama-3-8B-Instruct-fine-tuned
    deps:
    - path: configs/model/Unsloth-Llama-3-8B-Instruct-fine-tuned.yaml
      hash: md5
      md5: c9fab7cd7a4b0159d13ba61e3c516c0a
      size: 244
    - path: configs/predict.yaml
      hash: md5
      md5: e6b047cf62e612a32381d6221eb99b4e
      size: 416
    - path: scripts/sft/predict.py
      hash: md5
      md5: 69e4844a715c9c5c75e1127a06472ad4
      size: 3148
    outs:
    - path: 
        data/experiments/predict/pl-court-instruct/outputs_Unsloth-Llama-3-8B-Instruct-fine-tuned.json
      hash: md5
      md5: 9199da7e04fb35cc1ce2bbe9dd5cd274
      size: 1891254
  evaluate@Unsloth-Llama-3-8B-Instruct-fine-tuned:
    cmd: PYTHONPATH=. python scripts/sft/evaluate.py  --output-file 
      data/experiments/predict/pl-court-instruct/outputs_Unsloth-Llama-3-8B-Instruct-fine-tuned.json
    deps:
    - path: 
        data/experiments/predict/pl-court-instruct/outputs_Unsloth-Llama-3-8B-Instruct-fine-tuned.json
      hash: md5
      md5: 9199da7e04fb35cc1ce2bbe9dd5cd274
      size: 1891254
    - path: scripts/sft/evaluate.py
      hash: md5
      md5: 5ee442a9a3525af7596bf24c3d724a1d
      size: 570
    outs:
    - path: 
        data/experiments/predict/pl-court-instruct/metrics_Unsloth-Llama-3-8B-Instruct-fine-tuned.json
      hash: md5
      md5: 6a0eb30a14687342bc86ae80253cd60c
      size: 306
  sft_unsloth@Unsloth-Llama-3-8B-Instruct:
    cmd: PYTHONPATH=. python scripts/sft/fine_tune_unsloth.py model=Unsloth-Llama-3-8B-Instruct
    deps:
    - path: configs/fine_tuning.yaml
      hash: md5
      md5: 9cd6fd320530e1c8ded7d9c369b8a082
      size: 440
    - path: configs/model/Unsloth-Llama-3-8B-Instruct.yaml
      hash: md5
      md5: e97bb2e6bf39f75edea7714d6ba58b77
      size: 160
    - path: scripts/sft/fine_tune_unsloth.py
      hash: md5
      md5: c8a06fdcb01188a621b5fc9cc579ea56
      size: 6904
    outs:
    - path: data/experiments/fine-tune/Unsloth-Llama-3-8B-Instruct/pl-court-instruct
      hash: md5
      md5: 3e19503b79a8369ce4de2b67129e0f7c.dir
      size: 7068367431
      nfiles: 297
  predict@Unsloth-Mistral-7B-Instruct-v0.3:
    cmd: PYTHONPATH=. python scripts/sft/predict.py model=Unsloth-Mistral-7B-Instruct-v0.3
    deps:
    - path: configs/model/Unsloth-Mistral-7B-Instruct-v0.3.yaml
      hash: md5
      md5: 71dbbb0a8a2454c7c0210e2d1acd859d
      size: 167
    - path: configs/predict.yaml
      hash: md5
      md5: e6b047cf62e612a32381d6221eb99b4e
      size: 416
    - path: scripts/sft/predict.py
      hash: md5
      md5: 69e4844a715c9c5c75e1127a06472ad4
      size: 3148
    outs:
    - path: 
        data/experiments/predict/pl-court-instruct/outputs_Unsloth-Mistral-7B-Instruct-v0.3.json
      hash: md5
      md5: c2e03f3fbd29c744023bdac7e1007265
      size: 2007040
  summarize_metrics@data/experiments/predict/pl-court-instruct:
    cmd: PYTHONPATH=. python scripts/sft/summarize_metrics.py  --root-dir data/experiments/predict/pl-court-instruct
    deps:
    - path: scripts/sft/summarize_metrics.py
      hash: md5
      md5: 38d14e02488c2bc1876651d444af94b1
      size: 729
    outs:
    - path: data/experiments/predict/pl-court-instruct/metrics_summary.md
      hash: md5
      md5: 80c3922982cb8a41468063481dbf695c
      size: 1484
  evaluate@Unsloth-Mistral-7B-Instruct-v0.3:
    cmd: PYTHONPATH=. python scripts/sft/evaluate.py  --output-file 
      data/experiments/predict/pl-court-instruct/outputs_Unsloth-Mistral-7B-Instruct-v0.3.json
    deps:
    - path: 
        data/experiments/predict/pl-court-instruct/outputs_Unsloth-Mistral-7B-Instruct-v0.3.json
      hash: md5
      md5: c2e03f3fbd29c744023bdac7e1007265
      size: 2007040
    - path: scripts/sft/evaluate.py
      hash: md5
      md5: 5ee442a9a3525af7596bf24c3d724a1d
      size: 570
    outs:
    - path: 
        data/experiments/predict/pl-court-instruct/metrics_Unsloth-Mistral-7B-Instruct-v0.3.json
      hash: md5
      md5: 091b8888275600052dd2dcdd36a55588
      size: 305
<<<<<<< HEAD
  aggregate_embeddings@mmlw-roberta-large:
    cmd: PYTHONPATH=. python scripts/embed/aggregate_embeddings.py  --embeddings-dir
      data/embeddings/pl-court-raw/mmlw-roberta-large/all_embeddings
    deps:
    - path: data/embeddings/pl-court-raw/mmlw-roberta-large/all_embeddings
      hash: md5
      md5: 1a086db46b90b0f3c4c66c3ecefe8adb.dir
      size: 24415235644
      nfiles: 53
    - path: scripts/embed/aggregate_embeddings.py
      hash: md5
      md5: 5b47bbdd9476d2a6f2ef43990be156f2
      size: 1800
    outs:
    - path: data/embeddings/pl-court-raw/mmlw-roberta-large/agg_embeddings.pt
      hash: md5
      md5: 0d84b4da5513feeb6ca9bad70a2ff164
      size: 1725566207
  generate_graph_dataset:
    cmd: PYTHONPATH=. python scripts/dataset/generate_graph_dataset.py --dataset-dir
      data/datasets/pl/raw  --embeddings-root-dir data/embeddings/pl-court-raw/mmlw-roberta-large/
      --target-dir data/datasets/pl/graph
    deps:
    - path: data/datasets/pl/raw
      hash: md5
      md5: 5dd44be2eea852bcce3d0918ff8b97da.dir
      size: 10234880729
      nfiles: 17
    - path: data/embeddings/pl-court-raw/mmlw-roberta-large/agg_embeddings.pt
      hash: md5
      md5: 0d84b4da5513feeb6ca9bad70a2ff164
      size: 1725566207
    - path: data/embeddings/pl-court-raw/mmlw-roberta-large/all_embeddings/config.yaml
      hash: md5
      md5: fbb5585b8c3ef28255801d38c9248f8e
      size: 502
    - path: juddges/data/pl_court_graph.py
      hash: md5
      md5: 70d4b49c155bde2263fd3e345b4c9c83
      size: 4760
    - path: scripts/dataset/generate_graph_dataset.py
      hash: md5
      md5: 7bb0676dbb44d321eec0e570a9bc5ff9
      size: 1293
    outs:
    - path: data/datasets/pl/graph/data
      hash: md5
      md5: 4be71217eb8ea70e1e50bcaecb7c2c05.dir
      size: 1824067301
      nfiles: 2
    - path: data/datasets/pl/graph/metadata.yaml
      hash: md5
      md5: 68b09dd0ce741e6ee1fff4e37c954fa6
      size: 564
=======
  predict@Unsloth-Mistral-7B-Instruct-v0.3-fine-tuned:
    cmd: PYTHONPATH=. python scripts/sft/predict.py model=Unsloth-Mistral-7B-Instruct-v0.3-fine-tuned
    deps:
    - path: configs/model/Unsloth-Mistral-7B-Instruct-v0.3-fine-tuned.yaml
      hash: md5
      md5: 8e8b380ef9bc65715cb833ce104cda20
      size: 256
    - path: configs/predict.yaml
      hash: md5
      md5: e6b047cf62e612a32381d6221eb99b4e
      size: 416
    - path: scripts/sft/predict.py
      hash: md5
      md5: 69e4844a715c9c5c75e1127a06472ad4
      size: 3148
    outs:
    - path: 
        data/experiments/predict/pl-court-instruct/outputs_Unsloth-Mistral-7B-Instruct-v0.3-fine-tuned.json
      hash: md5
      md5: a4fda5774b367e8924cf07f3bf271922
      size: 1834778
  evaluate@Unsloth-Mistral-7B-Instruct-v0.3-fine-tuned:
    cmd: PYTHONPATH=. python scripts/sft/evaluate.py  --output-file 
      data/experiments/predict/pl-court-instruct/outputs_Unsloth-Mistral-7B-Instruct-v0.3-fine-tuned.json
    deps:
    - path: 
        data/experiments/predict/pl-court-instruct/outputs_Unsloth-Mistral-7B-Instruct-v0.3-fine-tuned.json
      hash: md5
      md5: a4fda5774b367e8924cf07f3bf271922
      size: 1834778
    - path: scripts/sft/evaluate.py
      hash: md5
      md5: 5ee442a9a3525af7596bf24c3d724a1d
      size: 570
    outs:
    - path: 
        data/experiments/predict/pl-court-instruct/metrics_Unsloth-Mistral-7B-Instruct-v0.3-fine-tuned.json
      hash: md5
      md5: 3b3589929112cb2f199044d240e87bcc
      size: 305
>>>>>>> 18d4ecdd
  predict@Unsloth-Llama-3-8B-Instruct:
    cmd: PYTHONPATH=. python scripts/sft/predict.py model=Unsloth-Llama-3-8B-Instruct
    deps:
    - path: configs/model/Unsloth-Llama-3-8B-Instruct.yaml
      hash: md5
      md5: e97bb2e6bf39f75edea7714d6ba58b77
      size: 160
    - path: configs/predict.yaml
      hash: md5
      md5: e6b047cf62e612a32381d6221eb99b4e
      size: 416
    - path: scripts/sft/predict.py
      hash: md5
      md5: 69e4844a715c9c5c75e1127a06472ad4
      size: 3148
    outs:
    - path: 
        data/experiments/predict/pl-court-instruct/outputs_Unsloth-Llama-3-8B-Instruct.json
      hash: md5
      md5: df2f1d464152f87737c8ebb5b0673854
<<<<<<< HEAD
      size: 2179383
=======
      size: 2179383
  evaluate@Unsloth-Llama-3-8B-Instruct:
    cmd: PYTHONPATH=. python scripts/sft/evaluate.py  --output-file 
      data/experiments/predict/pl-court-instruct/outputs_Unsloth-Llama-3-8B-Instruct.json
    deps:
    - path: 
        data/experiments/predict/pl-court-instruct/outputs_Unsloth-Llama-3-8B-Instruct.json
      hash: md5
      md5: df2f1d464152f87737c8ebb5b0673854
      size: 2179383
    - path: scripts/sft/evaluate.py
      hash: md5
      md5: 5ee442a9a3525af7596bf24c3d724a1d
      size: 570
    outs:
    - path: 
        data/experiments/predict/pl-court-instruct/metrics_Unsloth-Llama-3-8B-Instruct.json
      hash: md5
      md5: 521a731cc2c45d3eda0656a8e69d505b
      size: 307
  predict@Bielik-7B-Instruct-v0.1:
    cmd: PYTHONPATH=. python scripts/sft/predict.py model=Bielik-7B-Instruct-v0.1
    deps:
    - path: configs/model/Bielik-7B-Instruct-v0.1.yaml
      hash: md5
      md5: ea2309177451ac16db4c2c7a5b7aed3b
      size: 140
    - path: configs/predict.yaml
      hash: md5
      md5: e6b047cf62e612a32381d6221eb99b4e
      size: 416
    - path: scripts/sft/predict.py
      hash: md5
      md5: 69e4844a715c9c5c75e1127a06472ad4
      size: 3148
    outs:
    - path: data/experiments/predict/pl-court-instruct/outputs_Bielik-7B-Instruct-v0.1.json
      hash: md5
      md5: 58f1b7a5d06cca3989c8b373c5429162
      size: 2033178
  sft_unsloth@Unsloth-Mistral-7B-Instruct-v0.3:
    cmd: PYTHONPATH=. python scripts/sft/fine_tune_unsloth.py model=Unsloth-Mistral-7B-Instruct-v0.3
    deps:
    - path: configs/fine_tuning.yaml
      hash: md5
      md5: 9cd6fd320530e1c8ded7d9c369b8a082
      size: 440
    - path: configs/model/Unsloth-Mistral-7B-Instruct-v0.3.yaml
      hash: md5
      md5: 71dbbb0a8a2454c7c0210e2d1acd859d
      size: 167
    - path: scripts/sft/fine_tune_unsloth.py
      hash: md5
      md5: c8a06fdcb01188a621b5fc9cc579ea56
      size: 6904
    outs:
    - path: data/experiments/fine-tune/Unsloth-Mistral-7B-Instruct-v0.3/pl-court-instruct
      hash: md5
      md5: 914a39b11765124b6548bfa3f5ef64e1.dir
      size: 4084044746
      nfiles: 192
  evaluate@Bielik-7B-Instruct-v0.1:
    cmd: PYTHONPATH=. python scripts/sft/evaluate.py  --output-file data/experiments/predict/pl-court-instruct/outputs_Bielik-7B-Instruct-v0.1.json
    deps:
    - path: data/experiments/predict/pl-court-instruct/outputs_Bielik-7B-Instruct-v0.1.json
      hash: md5
      md5: 58f1b7a5d06cca3989c8b373c5429162
      size: 2033178
    - path: scripts/sft/evaluate.py
      hash: md5
      md5: 5ee442a9a3525af7596bf24c3d724a1d
      size: 570
    outs:
    - path: data/experiments/predict/pl-court-instruct/metrics_Bielik-7B-Instruct-v0.1.json
      hash: md5
      md5: 2d1b6a392152f2e022a33553265e141a
      size: 306
>>>>>>> 18d4ecdd
<|MERGE_RESOLUTION|>--- conflicted
+++ resolved
@@ -341,7 +341,6 @@
       hash: md5
       md5: 091b8888275600052dd2dcdd36a55588
       size: 305
-<<<<<<< HEAD
   aggregate_embeddings@mmlw-roberta-large:
     cmd: PYTHONPATH=. python scripts/embed/aggregate_embeddings.py  --embeddings-dir
       data/embeddings/pl-court-raw/mmlw-roberta-large/all_embeddings
@@ -396,7 +395,27 @@
       hash: md5
       md5: 68b09dd0ce741e6ee1fff4e37c954fa6
       size: 564
-=======
+  predict@Unsloth-Llama-3-8B-Instruct:
+    cmd: PYTHONPATH=. python scripts/sft/predict.py model=Unsloth-Llama-3-8B-Instruct
+    deps:
+    - path: configs/model/Unsloth-Llama-3-8B-Instruct.yaml
+      hash: md5
+      md5: e97bb2e6bf39f75edea7714d6ba58b77
+      size: 160
+    - path: configs/predict.yaml
+      hash: md5
+      md5: e6b047cf62e612a32381d6221eb99b4e
+      size: 416
+    - path: scripts/sft/predict.py
+      hash: md5
+      md5: 69e4844a715c9c5c75e1127a06472ad4
+      size: 3148
+    outs:
+    - path: 
+        data/experiments/predict/pl-court-instruct/outputs_Unsloth-Llama-3-8B-Instruct.json
+      hash: md5
+      md5: df2f1d464152f87737c8ebb5b0673854
+      size: 2179383
   predict@Unsloth-Mistral-7B-Instruct-v0.3-fine-tuned:
     cmd: PYTHONPATH=. python scripts/sft/predict.py model=Unsloth-Mistral-7B-Instruct-v0.3-fine-tuned
     deps:
@@ -437,7 +456,6 @@
       hash: md5
       md5: 3b3589929112cb2f199044d240e87bcc
       size: 305
->>>>>>> 18d4ecdd
   predict@Unsloth-Llama-3-8B-Instruct:
     cmd: PYTHONPATH=. python scripts/sft/predict.py model=Unsloth-Llama-3-8B-Instruct
     deps:
@@ -458,9 +476,6 @@
         data/experiments/predict/pl-court-instruct/outputs_Unsloth-Llama-3-8B-Instruct.json
       hash: md5
       md5: df2f1d464152f87737c8ebb5b0673854
-<<<<<<< HEAD
-      size: 2179383
-=======
       size: 2179383
   evaluate@Unsloth-Llama-3-8B-Instruct:
     cmd: PYTHONPATH=. python scripts/sft/evaluate.py  --output-file 
@@ -537,5 +552,4 @@
     - path: data/experiments/predict/pl-court-instruct/metrics_Bielik-7B-Instruct-v0.1.json
       hash: md5
       md5: 2d1b6a392152f2e022a33553265e141a
-      size: 306
->>>>>>> 18d4ecdd
+      size: 306
--- conflicted
+++ resolved
@@ -79,7 +79,7 @@
     deps:
     - hash: md5
       md5: df2f1d464152f87737c8ebb5b0673854
-      path: 
+      path:
         data/experiments/predict/pl-court-instruct/outputs_Unsloth-Llama-3-8B-Instruct.json
       size: 2179383
     - hash: md5
@@ -89,7 +89,7 @@
     outs:
     - hash: md5
       md5: 521a731cc2c45d3eda0656a8e69d505b
-      path: 
+      path:
         data/experiments/predict/pl-court-instruct/metrics_Unsloth-Llama-3-8B-Instruct.json
       size: 307
   evaluate@Unsloth-Llama-3-8B-Instruct-fine-tuned:
@@ -98,7 +98,7 @@
     deps:
     - hash: md5
       md5: 9199da7e04fb35cc1ce2bbe9dd5cd274
-      path: 
+      path:
         data/experiments/predict/pl-court-instruct/outputs_Unsloth-Llama-3-8B-Instruct-fine-tuned.json
       size: 1891254
     - hash: md5
@@ -108,7 +108,7 @@
     outs:
     - hash: md5
       md5: 6a0eb30a14687342bc86ae80253cd60c
-      path: 
+      path:
         data/experiments/predict/pl-court-instruct/metrics_Unsloth-Llama-3-8B-Instruct-fine-tuned.json
       size: 306
   evaluate@Unsloth-Mistral-7B-Instruct-v0.3:
@@ -117,7 +117,7 @@
     deps:
     - hash: md5
       md5: c2e03f3fbd29c744023bdac7e1007265
-      path: 
+      path:
         data/experiments/predict/pl-court-instruct/outputs_Unsloth-Mistral-7B-Instruct-v0.3.json
       size: 2007040
     - hash: md5
@@ -127,7 +127,7 @@
     outs:
     - hash: md5
       md5: 091b8888275600052dd2dcdd36a55588
-      path: 
+      path:
         data/experiments/predict/pl-court-instruct/metrics_Unsloth-Mistral-7B-Instruct-v0.3.json
       size: 305
   evaluate@Unsloth-Mistral-7B-Instruct-v0.3-fine-tuned:
@@ -136,7 +136,7 @@
     deps:
     - hash: md5
       md5: a4fda5774b367e8924cf07f3bf271922
-      path: 
+      path:
         data/experiments/predict/pl-court-instruct/outputs_Unsloth-Mistral-7B-Instruct-v0.3-fine-tuned.json
       size: 1834778
     - hash: md5
@@ -146,7 +146,7 @@
     outs:
     - hash: md5
       md5: 3b3589929112cb2f199044d240e87bcc
-      path: 
+      path:
         data/experiments/predict/pl-court-instruct/metrics_Unsloth-Mistral-7B-Instruct-v0.3-fine-tuned.json
       size: 305
   predict@Bielik-7B-Instruct-v0.1:
@@ -227,7 +227,7 @@
     outs:
     - hash: md5
       md5: adf03a2b51a7a9cd4431c884a89f6497
-      path: 
+      path:
         data/experiments/predict/pl-court-instruct/outputs_Mistral-7B-Instruct-v0.2-fine-tuned.json
       size: 1843278
   predict@Unsloth-Llama-3-8B-Instruct:
@@ -248,7 +248,7 @@
     outs:
     - hash: md5
       md5: df2f1d464152f87737c8ebb5b0673854
-      path: 
+      path:
         data/experiments/predict/pl-court-instruct/outputs_Unsloth-Llama-3-8B-Instruct.json
       size: 2179383
   predict@Unsloth-Llama-3-8B-Instruct-fine-tuned:
@@ -269,7 +269,7 @@
     outs:
     - hash: md5
       md5: 9199da7e04fb35cc1ce2bbe9dd5cd274
-      path: 
+      path:
         data/experiments/predict/pl-court-instruct/outputs_Unsloth-Llama-3-8B-Instruct-fine-tuned.json
       size: 1891254
   predict@Unsloth-Mistral-7B-Instruct-v0.3:
@@ -290,7 +290,7 @@
     outs:
     - hash: md5
       md5: c2e03f3fbd29c744023bdac7e1007265
-      path: 
+      path:
         data/experiments/predict/pl-court-instruct/outputs_Unsloth-Mistral-7B-Instruct-v0.3.json
       size: 2007040
   predict@Unsloth-Mistral-7B-Instruct-v0.3-fine-tuned:
@@ -311,7 +311,7 @@
     outs:
     - hash: md5
       md5: a4fda5774b367e8924cf07f3bf271922
-      path: 
+      path:
         data/experiments/predict/pl-court-instruct/outputs_Unsloth-Mistral-7B-Instruct-v0.3-fine-tuned.json
       size: 1834778
   sft@Mistral-7B-Instruct-v0.2:
@@ -424,189 +424,7 @@
     - path: data/datasets/pl/graph/metadata.yaml
       hash: md5
       md5: 68b09dd0ce741e6ee1fff4e37c954fa6
-<<<<<<< HEAD
       size: 564
-  predict@Unsloth-Mistral-7B-Instruct-v0.3-fine-tuned:
-    cmd: PYTHONPATH=. python scripts/sft/predict.py model=Unsloth-Mistral-7B-Instruct-v0.3-fine-tuned
-    deps:
-    - path: configs/model/Unsloth-Mistral-7B-Instruct-v0.3-fine-tuned.yaml
-      hash: md5
-      md5: 8e8b380ef9bc65715cb833ce104cda20
-      size: 256
-    - path: configs/predict.yaml
-      hash: md5
-      md5: e6b047cf62e612a32381d6221eb99b4e
-      size: 416
-    - path: scripts/sft/predict.py
-      hash: md5
-      md5: 69e4844a715c9c5c75e1127a06472ad4
-      size: 3148
-    outs:
-    - path:
-        data/experiments/predict/pl-court-instruct/outputs_Unsloth-Mistral-7B-Instruct-v0.3-fine-tuned.json
-      hash: md5
-      md5: a4fda5774b367e8924cf07f3bf271922
-      size: 1834778
-  evaluate@Unsloth-Mistral-7B-Instruct-v0.3-fine-tuned:
-    cmd: PYTHONPATH=. python scripts/sft/evaluate.py  --output-file 
-      data/experiments/predict/pl-court-instruct/outputs_Unsloth-Mistral-7B-Instruct-v0.3-fine-tuned.json
-    deps:
-    - path:
-        data/experiments/predict/pl-court-instruct/outputs_Unsloth-Mistral-7B-Instruct-v0.3-fine-tuned.json
-      hash: md5
-      md5: a4fda5774b367e8924cf07f3bf271922
-      size: 1834778
-    - path: scripts/sft/evaluate.py
-      hash: md5
-      md5: 5ee442a9a3525af7596bf24c3d724a1d
-      size: 570
-    outs:
-    - path:
-        data/experiments/predict/pl-court-instruct/metrics_Unsloth-Mistral-7B-Instruct-v0.3-fine-tuned.json
-      hash: md5
-      md5: 3b3589929112cb2f199044d240e87bcc
-      size: 305
-  predict@Unsloth-Llama-3-8B-Instruct:
-    cmd: PYTHONPATH=. python scripts/sft/predict.py model=Unsloth-Llama-3-8B-Instruct
-    deps:
-    - path: configs/model/Unsloth-Llama-3-8B-Instruct.yaml
-      hash: md5
-      md5: e97bb2e6bf39f75edea7714d6ba58b77
-      size: 160
-    - path: configs/predict.yaml
-      hash: md5
-      md5: e6b047cf62e612a32381d6221eb99b4e
-      size: 416
-    - path: scripts/sft/predict.py
-      hash: md5
-      md5: 69e4844a715c9c5c75e1127a06472ad4
-      size: 3148
-    outs:
-    - path:
-        data/experiments/predict/pl-court-instruct/outputs_Unsloth-Llama-3-8B-Instruct.json
-      hash: md5
-      md5: df2f1d464152f87737c8ebb5b0673854
-      size: 2179383
-  evaluate@Unsloth-Llama-3-8B-Instruct:
-    cmd: PYTHONPATH=. python scripts/sft/evaluate.py  --output-file 
-      data/experiments/predict/pl-court-instruct/outputs_Unsloth-Llama-3-8B-Instruct.json
-    deps:
-    - path:
-        data/experiments/predict/pl-court-instruct/outputs_Unsloth-Llama-3-8B-Instruct.json
-      hash: md5
-      md5: df2f1d464152f87737c8ebb5b0673854
-      size: 2179383
-    - path: scripts/sft/evaluate.py
-      hash: md5
-      md5: 5ee442a9a3525af7596bf24c3d724a1d
-      size: 570
-    outs:
-    - path:
-        data/experiments/predict/pl-court-instruct/metrics_Unsloth-Llama-3-8B-Instruct.json
-      hash: md5
-      md5: 521a731cc2c45d3eda0656a8e69d505b
-      size: 307
-  predict@Bielik-7B-Instruct-v0.1:
-    cmd: PYTHONPATH=. python scripts/sft/predict.py model=Bielik-7B-Instruct-v0.1
-    deps:
-    - path: configs/model/Bielik-7B-Instruct-v0.1.yaml
-      hash: md5
-      md5: ea2309177451ac16db4c2c7a5b7aed3b
-      size: 140
-    - path: configs/predict.yaml
-      hash: md5
-      md5: e6b047cf62e612a32381d6221eb99b4e
-      size: 416
-    - path: scripts/sft/predict.py
-      hash: md5
-      md5: 69e4844a715c9c5c75e1127a06472ad4
-      size: 3148
-    outs:
-    - path: data/experiments/predict/pl-court-instruct/outputs_Bielik-7B-Instruct-v0.1.json
-      hash: md5
-      md5: 58f1b7a5d06cca3989c8b373c5429162
-      size: 2033178
-  sft_unsloth@Unsloth-Mistral-7B-Instruct-v0.3:
-    cmd: PYTHONPATH=. python scripts/sft/fine_tune_unsloth.py model=Unsloth-Mistral-7B-Instruct-v0.3
-    deps:
-    - path: configs/fine_tuning.yaml
-      hash: md5
-      md5: 9cd6fd320530e1c8ded7d9c369b8a082
-      size: 440
-    - path: configs/model/Unsloth-Mistral-7B-Instruct-v0.3.yaml
-      hash: md5
-      md5: 71dbbb0a8a2454c7c0210e2d1acd859d
-      size: 167
-    - path: scripts/sft/fine_tune_unsloth.py
-      hash: md5
-      md5: c8a06fdcb01188a621b5fc9cc579ea56
-      size: 6904
-    outs:
-    - path: data/experiments/fine-tune/Unsloth-Mistral-7B-Instruct-v0.3/pl-court-instruct
-      hash: md5
-      md5: 914a39b11765124b6548bfa3f5ef64e1.dir
-      size: 4084044746
-      nfiles: 192
-  evaluate@Bielik-7B-Instruct-v0.1:
-    cmd: PYTHONPATH=. python scripts/sft/evaluate.py  --output-file data/experiments/predict/pl-court-instruct/outputs_Bielik-7B-Instruct-v0.1.json
-    deps:
-    - path: data/experiments/predict/pl-court-instruct/outputs_Bielik-7B-Instruct-v0.1.json
-      hash: md5
-      md5: 58f1b7a5d06cca3989c8b373c5429162
-      size: 2033178
-    - path: scripts/sft/evaluate.py
-      hash: md5
-      md5: 5ee442a9a3525af7596bf24c3d724a1d
-      size: 570
-    outs:
-    - path: data/experiments/predict/pl-court-instruct/metrics_Bielik-7B-Instruct-v0.1.json
-      hash: md5
-      md5: 2d1b6a392152f2e022a33553265e141a
-      size: 306
-  graph_dataset_readme:
-    cmd: jupyter nbconvert  --no-input  --to markdown  --execute nbs/Data/03_Graph_Dataset_Description.ipynb
-      --output-dir data/datasets/pl/graph --output README
-    deps:
-    - path: data/datasets/pl/graph/data
-      hash: md5
-      md5: 0fc182cc099217043866ef3c488ce00e.dir
-      size: 1824126514
-      nfiles: 2
-    - path: nbs/Data/03_Graph_Dataset_Description.ipynb
-      hash: md5
-      md5: f690f997d78d356fa369f6c548ab0dd7
-      size: 43107
-    outs:
-    - path: data/datasets/pl/graph/README.md
-      hash: md5
-      md5: 460453f24ea5c20ea88ac8c11a854138
-      size: 4155
-    - path: data/datasets/pl/graph/README_files
-      hash: md5
-      md5: cabe6e2cc1195b673b68dcca8fe4705d.dir
-      size: 25265
-      nfiles: 1
-  predict@Unsloth-Llama-3-8B-Instruct-fine-tuned:
-    cmd: PYTHONPATH=. python scripts/sft/predict.py model=Unsloth-Llama-3-8B-Instruct-fine-tuned
-    deps:
-    - path: configs/model/Unsloth-Llama-3-8B-Instruct-fine-tuned.yaml
-      hash: md5
-      md5: c9fab7cd7a4b0159d13ba61e3c516c0a
-      size: 244
-    - path: configs/predict.yaml
-      hash: md5
-      md5: e6b047cf62e612a32381d6221eb99b4e
-      size: 416
-    - path: scripts/sft/predict.py
-      hash: md5
-      md5: 69e4844a715c9c5c75e1127a06472ad4
-      size: 3148
-    outs:
-    - path:
-        data/experiments/predict/pl-court-instruct/outputs_Unsloth-Llama-3-8B-Instruct-fine-tuned.json
-      hash: md5
-      md5: 9199da7e04fb35cc1ce2bbe9dd5cd274
-      size: 1891254
   raw_dataset_readme:
     cmd: jupyter nbconvert  --no-input  --to markdown  --execute nbs/Data/02_Dataset_Description_Raw.ipynb
       --output-dir data/datasets/pl/readme/raw --output README
@@ -639,7 +457,4 @@
       hash: md5
       md5: de02794df3d74d86f8610f040a17dcbe.dir
       size: 144326
-      nfiles: 5
-=======
-      size: 564
->>>>>>> d03c1819
+      nfiles: 5
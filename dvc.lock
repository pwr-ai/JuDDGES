--- conflicted
+++ resolved
@@ -90,59 +90,6 @@
       data/datasets/pl/swiss_franc_loans --tokenizer-name meta-llama/Llama-3.1-8B-Instruct
       --schema-path configs/ie_schema/swiss_franc_loans.yaml --threshold-tokens 64_000
     deps:
-<<<<<<< HEAD
-    - hash: md5
-      md5: 39e530fbd8c7f3a696e117ee13578e1f
-      path: scripts/dataset/build_instruct_dataset_en.py
-      size: 5203
-  embed@mmlw-roberta-large:
-    cmd: PYTHONPATH=. python scripts/embed/embed_text.py embedding_model=mmlw-roberta-large
-      dataset_name=JuDDGES/pl-court-raw output_dir=data/embeddings/pl-court-raw/mmlw-roberta-large
-    deps:
-    - path: configs/embedding.yaml
-      hash: md5
-      md5: 0e6208b3b3bc737f6f7d01a7ba95e2c2
-      size: 386
-    - path: configs/embedding_model/mmlw-roberta-large.yaml
-      hash: md5
-      md5: 22f36cfd196c0fdc3cfd8a036d52b606
-      size: 52
-    - path: scripts/embed/embed_text.py
-      hash: md5
-      md5: 8ac0afb39f6134a32d55ba1137d65899
-      size: 5063
-    outs:
-    - path: data/embeddings/pl-court-raw/mmlw-roberta-large/agg_embeddings
-      hash: md5
-      md5: aa9b417c0fecb907cc925e29354461ef.dir
-      size: 3125953595
-      nfiles: 10
-    - path: data/embeddings/pl-court-raw/mmlw-roberta-large/chunk_embeddings
-      hash: md5
-      md5: dfbf1add12814a4766be8fdf2f002a66.dir
-      size: 10547484872
-      nfiles: 10
-  evaluate_api_models@en-court-instruct-open_ai_gpt-4o-997:
-    cmd: PYTHONPATH=. python scripts/sft/evaluate.py --output-file data/experiments/predict/en-court-instruct/open_ai_gpt-4o/outputs_997.json
-      --num-proc=-1
-    deps:
-    - hash: md5
-      md5: 8f70e2baa0b0ae8a320577f5c8a60011
-      path: data/experiments/predict/en-court-instruct/open_ai_gpt-4o/outputs_997.json
-      size: 679432
-    - hash: md5
-      md5: 0644efb76af2c5461185e37a07ba2c17
-      path: scripts/sft/evaluate.py
-      size: 697
-    outs:
-    - hash: md5
-      md5: ac30bcf3c40000cab61e0914b56aba85
-      path: data/experiments/predict/en-court-instruct/open_ai_gpt-4o/metrics_997.json
-      size: 157
-  evaluate_api_models@en-court-instruct-open_ai_gpt-4o-mini-997:
-    cmd: PYTHONPATH=. python scripts/sft/evaluate.py --output-file data/experiments/predict/en-court-instruct/open_ai_gpt-4o-mini/outputs_997.json
-      --num-proc=-1
-=======
     - path: configs/ie_schema/swiss_franc_loans.yaml
       hash: md5
       md5: b914c6a8a0772d7a7f3fcd890c09273c
@@ -176,7 +123,6 @@
   convert_splits_to_predcictions:
     cmd: PYTHONPATH=. python scripts/dataset/convert_pl_swiss_franc_loans_splits_to_eval_data.py
       --dataset-name-or-path data/datasets/pl/swiss_franc_loans --output-dir data/experiments/predict/raw/pl_court_swiss_franc_loans/test/gpt_4.1/
->>>>>>> 85d707f7
     deps:
     - path: data/datasets/pl/swiss_franc_loans
       hash: md5
@@ -195,6 +141,7 @@
       size: 2958948
   embed@mmlw-roberta-large:
     cmd: PYTHONPATH=. python scripts/embed/embed_text.py embedding_model=mmlw-roberta-large
+      dataset_name=JuDDGES/pl-court-raw output_dir=data/embeddings/pl-court-raw/mmlw-roberta-large
     deps:
     - hash: md5
       md5: 9a163f8656c6efa150fd7f939bb32e49
@@ -215,81 +162,6 @@
       size: 3743
     outs:
     - hash: md5
-<<<<<<< HEAD
-      md5: fe43f0d25b500a0f2fb2d8199b8034fd
-      path: data/experiments/predict/pl-court-instruct/open_ai_gpt-4o-mini/metrics_997.json
-      size: 305
-  evaluate_en@en-court-instruct-Unsloth-Llama-3-8B-Instruct-42:
-    cmd: PYTHONPATH=. python scripts/sft/evaluate.py --output-file 
-      data/experiments/predict/en-court-instruct/Unsloth-Llama-3-8B-Instruct/outputs_42.json
-      --num-proc=-1
-    deps:
-    - hash: md5
-      md5: 761018c0a306fbee63dad2fbc119110d
-      path: 
-        data/experiments/predict/en-court-instruct/Unsloth-Llama-3-8B-Instruct/outputs_42.json
-      size: 821683
-    - hash: md5
-      md5: 0644efb76af2c5461185e37a07ba2c17
-      path: scripts/sft/evaluate.py
-      size: 697
-    outs:
-    - hash: md5
-      md5: 265776ba10a7b24b66e6bac1131e0c48
-      path: 
-        data/experiments/predict/en-court-instruct/Unsloth-Llama-3-8B-Instruct/metrics_42.json
-      size: 149
-  evaluate_en@en-court-instruct-Unsloth-Llama-3-8B-Instruct-7312:
-    cmd: PYTHONPATH=. python scripts/sft/evaluate.py --output-file 
-      data/experiments/predict/en-court-instruct/Unsloth-Llama-3-8B-Instruct/outputs_7312.json
-      --num-proc=-1
-    deps:
-    - hash: md5
-      md5: a7361535b440251d6ce6232a15cfcdf2
-      path: 
-        data/experiments/predict/en-court-instruct/Unsloth-Llama-3-8B-Instruct/outputs_7312.json
-      size: 818877
-    - hash: md5
-      md5: 0644efb76af2c5461185e37a07ba2c17
-      path: scripts/sft/evaluate.py
-      size: 697
-    outs:
-    - hash: md5
-      md5: 97fa8dfaa5e57633e8fb6a7d073177f5
-      path: 
-        data/experiments/predict/en-court-instruct/Unsloth-Llama-3-8B-Instruct/metrics_7312.json
-      size: 147
-  evaluate_en@en-court-instruct-Unsloth-Llama-3-8B-Instruct-997:
-    cmd: PYTHONPATH=. python scripts/sft/evaluate.py --output-file 
-      data/experiments/predict/en-court-instruct/Unsloth-Llama-3-8B-Instruct/outputs_997.json
-      --num-proc=-1
-    deps:
-    - hash: md5
-      md5: 94924275d576271875fecf22c0f9b39e
-      path: 
-        data/experiments/predict/en-court-instruct/Unsloth-Llama-3-8B-Instruct/outputs_997.json
-      size: 817490
-    - hash: md5
-      md5: 0644efb76af2c5461185e37a07ba2c17
-      path: scripts/sft/evaluate.py
-      size: 697
-    outs:
-    - hash: md5
-      md5: c3552161ec68d8cc6a8e5b75f02e22e2
-      path: 
-        data/experiments/predict/en-court-instruct/Unsloth-Llama-3-8B-Instruct/metrics_997.json
-      size: 147
-  evaluate_en@en-court-instruct-Unsloth-Llama-3-8B-Instruct-fine-tuned-en-42:
-    cmd: PYTHONPATH=. python scripts/sft/evaluate.py --output-file 
-      data/experiments/predict/en-court-instruct/Unsloth-Llama-3-8B-Instruct-fine-tuned-en/outputs_42.json
-      --num-proc=-1
-    deps:
-    - hash: md5
-      md5: 4246a4fafba5e130aac3db6c1c61ce30
-      path: 
-        data/experiments/predict/en-court-instruct/Unsloth-Llama-3-8B-Instruct-fine-tuned-en/outputs_42.json
-      size: 675578
-=======
       md5: a8a4a370199cce269899df89f4e33fdc.dir
       nfiles: 51
       path: data/embeddings/pl-court-raw/mmlw-roberta-large/all_embeddings
@@ -345,184 +217,12 @@
       nfiles: 9
       path: data/datasets/pl/pl-court-raw/data/
       size: 11182612872
->>>>>>> 85d707f7
     - hash: md5
       md5: a6c0c410ff54055d44abb5e2c4325a59
       path: nbs/Dataset Cards/01_Dataset_Description_Raw.ipynb
       size: 77542
     outs:
     - hash: md5
-<<<<<<< HEAD
-      md5: 016d1c87b2925c6f941400d178bee018
-      path: 
-        data/experiments/predict/en-court-instruct/Unsloth-Llama-3-8B-Instruct-fine-tuned-en/metrics_42.json
-      size: 157
-  evaluate_en@en-court-instruct-Unsloth-Llama-3-8B-Instruct-fine-tuned-en-7312:
-    cmd: PYTHONPATH=. python scripts/sft/evaluate.py --output-file 
-      data/experiments/predict/en-court-instruct/Unsloth-Llama-3-8B-Instruct-fine-tuned-en/outputs_7312.json
-      --num-proc=-1
-    deps:
-    - hash: md5
-      md5: f0b806eebca2f3ddf49d0ff821856b45
-      path: 
-        data/experiments/predict/en-court-instruct/Unsloth-Llama-3-8B-Instruct-fine-tuned-en/outputs_7312.json
-      size: 670935
-    - hash: md5
-      md5: 0644efb76af2c5461185e37a07ba2c17
-      path: scripts/sft/evaluate.py
-      size: 697
-    outs:
-    - hash: md5
-      md5: a8459393feb773fea85ede4b831b3fa6
-      path: 
-        data/experiments/predict/en-court-instruct/Unsloth-Llama-3-8B-Instruct-fine-tuned-en/metrics_7312.json
-      size: 157
-  evaluate_en@en-court-instruct-Unsloth-Llama-3-8B-Instruct-fine-tuned-en-997:
-    cmd: PYTHONPATH=. python scripts/sft/evaluate.py --output-file 
-      data/experiments/predict/en-court-instruct/Unsloth-Llama-3-8B-Instruct-fine-tuned-en/outputs_997.json
-      --num-proc=-1
-    deps:
-    - hash: md5
-      md5: 4e968cac351ad48ad786d1ecccbbc967
-      path: 
-        data/experiments/predict/en-court-instruct/Unsloth-Llama-3-8B-Instruct-fine-tuned-en/outputs_997.json
-      size: 670674
-    - hash: md5
-      md5: 0644efb76af2c5461185e37a07ba2c17
-      path: scripts/sft/evaluate.py
-      size: 697
-    outs:
-    - hash: md5
-      md5: 21bc79aad7ab2e97b75e1d3fb18a2263
-      path: 
-        data/experiments/predict/en-court-instruct/Unsloth-Llama-3-8B-Instruct-fine-tuned-en/metrics_997.json
-      size: 157
-  evaluate_en@en-court-instruct-Unsloth-Mistral-Nemo-Instruct-2407-42:
-    cmd: PYTHONPATH=. python scripts/sft/evaluate.py --output-file 
-      data/experiments/predict/en-court-instruct/Unsloth-Mistral-Nemo-Instruct-2407/outputs_42.json
-      --num-proc=-1
-    deps:
-    - hash: md5
-      md5: 4fe25ad80a20ea5d6200136176b3e4ca
-      path: 
-        data/experiments/predict/en-court-instruct/Unsloth-Mistral-Nemo-Instruct-2407/outputs_42.json
-      size: 705218
-    - hash: md5
-      md5: 0644efb76af2c5461185e37a07ba2c17
-      path: scripts/sft/evaluate.py
-      size: 697
-    outs:
-    - hash: md5
-      md5: 0b2f663a1cbc3ef08c363ec8adc53c15
-      path: 
-        data/experiments/predict/en-court-instruct/Unsloth-Mistral-Nemo-Instruct-2407/metrics_42.json
-      size: 151
-  evaluate_en@en-court-instruct-Unsloth-Mistral-Nemo-Instruct-2407-7312:
-    cmd: PYTHONPATH=. python scripts/sft/evaluate.py --output-file 
-      data/experiments/predict/en-court-instruct/Unsloth-Mistral-Nemo-Instruct-2407/outputs_7312.json
-      --num-proc=-1
-    deps:
-    - hash: md5
-      md5: cf4fdbf0e26e6c793bdca4edd6e365c0
-      path: 
-        data/experiments/predict/en-court-instruct/Unsloth-Mistral-Nemo-Instruct-2407/outputs_7312.json
-      size: 703876
-    - hash: md5
-      md5: 0644efb76af2c5461185e37a07ba2c17
-      path: scripts/sft/evaluate.py
-      size: 697
-    outs:
-    - hash: md5
-      md5: 604b5cee14ec6520b88bafecc962e031
-      path: 
-        data/experiments/predict/en-court-instruct/Unsloth-Mistral-Nemo-Instruct-2407/metrics_7312.json
-      size: 152
-  evaluate_en@en-court-instruct-Unsloth-Mistral-Nemo-Instruct-2407-997:
-    cmd: PYTHONPATH=. python scripts/sft/evaluate.py --output-file 
-      data/experiments/predict/en-court-instruct/Unsloth-Mistral-Nemo-Instruct-2407/outputs_997.json
-      --num-proc=-1
-    deps:
-    - hash: md5
-      md5: 94c30cf8fe7db71afc58a5c9cdbc0d9f
-      path: 
-        data/experiments/predict/en-court-instruct/Unsloth-Mistral-Nemo-Instruct-2407/outputs_997.json
-      size: 705894
-    - hash: md5
-      md5: 0644efb76af2c5461185e37a07ba2c17
-      path: scripts/sft/evaluate.py
-      size: 697
-    outs:
-    - hash: md5
-      md5: a91ec5b434bebd8ce1d2000e0a033cb9
-      path: 
-        data/experiments/predict/en-court-instruct/Unsloth-Mistral-Nemo-Instruct-2407/metrics_997.json
-      size: 152
-  evaluate_en@en-court-instruct-Unsloth-Mistral-Nemo-Instruct-2407-fine-tuned-en-42:
-    cmd: PYTHONPATH=. python scripts/sft/evaluate.py --output-file 
-      data/experiments/predict/en-court-instruct/Unsloth-Mistral-Nemo-Instruct-2407-fine-tuned-en/outputs_42.json
-      --num-proc=-1
-    deps:
-    - hash: md5
-      md5: 313fa5a662f37cacae4980a04830f422
-      path: 
-        data/experiments/predict/en-court-instruct/Unsloth-Mistral-Nemo-Instruct-2407-fine-tuned-en/outputs_42.json
-      size: 642688
-    - hash: md5
-      md5: 0644efb76af2c5461185e37a07ba2c17
-      path: scripts/sft/evaluate.py
-      size: 697
-    outs:
-    - hash: md5
-      md5: f0d37c5ac017c0e488b7c3bed01c7093
-      path: 
-        data/experiments/predict/en-court-instruct/Unsloth-Mistral-Nemo-Instruct-2407-fine-tuned-en/metrics_42.json
-      size: 156
-  evaluate_en@en-court-instruct-Unsloth-Mistral-Nemo-Instruct-2407-fine-tuned-en-7312:
-    cmd: PYTHONPATH=. python scripts/sft/evaluate.py --output-file 
-      data/experiments/predict/en-court-instruct/Unsloth-Mistral-Nemo-Instruct-2407-fine-tuned-en/outputs_7312.json
-      --num-proc=-1
-    deps:
-    - hash: md5
-      md5: 4ed8db93aa14f1cc98e276d3989efa9e
-      path: 
-        data/experiments/predict/en-court-instruct/Unsloth-Mistral-Nemo-Instruct-2407-fine-tuned-en/outputs_7312.json
-      size: 642730
-    - hash: md5
-      md5: 0644efb76af2c5461185e37a07ba2c17
-      path: scripts/sft/evaluate.py
-      size: 697
-    outs:
-    - hash: md5
-      md5: a1521ab06a56258759953bb02ae87e24
-      path: 
-        data/experiments/predict/en-court-instruct/Unsloth-Mistral-Nemo-Instruct-2407-fine-tuned-en/metrics_7312.json
-      size: 157
-  evaluate_en@en-court-instruct-Unsloth-Mistral-Nemo-Instruct-2407-fine-tuned-en-997:
-    cmd: PYTHONPATH=. python scripts/sft/evaluate.py --output-file 
-      data/experiments/predict/en-court-instruct/Unsloth-Mistral-Nemo-Instruct-2407-fine-tuned-en/outputs_997.json
-      --num-proc=-1
-    deps:
-    - hash: md5
-      md5: 787c129090aa1b64e337b236a4391402
-      path: 
-        data/experiments/predict/en-court-instruct/Unsloth-Mistral-Nemo-Instruct-2407-fine-tuned-en/outputs_997.json
-      size: 642477
-    - hash: md5
-      md5: 0644efb76af2c5461185e37a07ba2c17
-      path: scripts/sft/evaluate.py
-      size: 697
-    outs:
-    - hash: md5
-      md5: f3339245ea358de4b1348c8393153946
-      path: 
-        data/experiments/predict/en-court-instruct/Unsloth-Mistral-Nemo-Instruct-2407-fine-tuned-en/metrics_997.json
-      size: 157
-  evaluate_llm_as_judge_api_models@en-gpt_4o_mini-open_ai_gpt-4o-997:
-    cmd: PYTHONPATH=. python scripts/sft/evaluate_llm_as_judge.py api_model=gpt_4o_mini
-      answers_file=data/experiments/predict/en-court-instruct/open_ai_gpt-4o/outputs_997.json
-      out_metric_file=data/experiments/predict/en-court-instruct/open_ai_gpt-4o/judge_metrics_997.json
-      prompt=en
-=======
       md5: 771166f1443bbcb79a8caddc85101fa6
       path: data/datasets/pl/pl-court-raw/README.md
       size: 64910
@@ -666,7 +366,6 @@
       size: 7573
   summarize_metrics@data/experiments/predict/raw/pl_court_swiss_franc_loans:
     cmd: PYTHONPATH=. python scripts/sft/summarize_metrics.py --root-dir data/experiments/predict/raw/pl_court_swiss_franc_loans
->>>>>>> 85d707f7
     deps:
     - hash: md5
       md5: 4fbb921d5d4ab3bf11e6f6228c07d162
@@ -678,17 +377,6 @@
       path: data/experiments/predict/raw/pl_court_swiss_franc_loans/metrics_judge_summary.md
       size: 5463
     - hash: md5
-<<<<<<< HEAD
-      md5: bd272bea099716c0c2e689a2d19c0071
-      path: 
-        data/experiments/predict/en-court-instruct/open_ai_gpt-4o-mini/judge_metrics_997.json
-      size: 488
-  evaluate_llm_as_judge_api_models@pl-gpt_4o_mini-open_ai_gpt-4o-997:
-    cmd: PYTHONPATH=. python scripts/sft/evaluate_llm_as_judge.py api_model=gpt_4o_mini
-      answers_file=data/experiments/predict/pl-court-instruct/open_ai_gpt-4o/outputs_997.json
-      out_metric_file=data/experiments/predict/pl-court-instruct/open_ai_gpt-4o/judge_metrics_997.json
-      prompt=pl
-=======
       md5: a50eb78bcfa4d9c5f83da81ae3727ce3
       path: data/experiments/predict/raw/pl_court_swiss_franc_loans/metrics_ngram_summary.md
       size: 7573
@@ -697,7 +385,6 @@
       llm=llama_3.1_8b_instruct prompt=info_extraction_annotated_json ie_schema=swiss_franc_loans
       random_seed=7312 split=annotated 
       output_dir=data/experiments/predict/raw_vllm/pl_court_swiss_franc_loans/annotated/llama_3.1_8b_instruct/info_extraction_annotated_json/swiss_franc_loans/seed_7312
->>>>>>> 85d707f7
     deps:
     - path: configs/ie_schema/swiss_franc_loans.yaml
       hash: md5
@@ -762,1850 +449,6 @@
       md5: 88ba02be7e38d9159825dde448b0aa1f
       size: 4183
     outs:
-<<<<<<< HEAD
-    - hash: md5
-      md5: 24037233e5abe74fe13f69dd4fc5e26a
-      path: 
-        data/experiments/predict/pl-court-instruct/open_ai_gpt-4o-mini/judge_metrics_997.json
-      size: 1173
-  evaluate_llm_as_judge_en@gpt_4o_mini-Unsloth-Llama-3-8B-Instruct-42:
-    cmd: PYTHONPATH=. python scripts/sft/evaluate_llm_as_judge.py api_model=gpt_4o_mini
-      answers_file=data/experiments/predict/en-court-instruct/Unsloth-Llama-3-8B-Instruct/outputs_42.json
-      out_metric_file=data/experiments/predict/en-court-instruct/Unsloth-Llama-3-8B-Instruct/judge_metrics_42.json
-      prompt=en
-    deps:
-    - hash: md5
-      md5: 761018c0a306fbee63dad2fbc119110d
-      path: 
-        data/experiments/predict/en-court-instruct/Unsloth-Llama-3-8B-Instruct/outputs_42.json
-      size: 821683
-    - hash: md5
-      md5: 79a02fb864cb279f93fc4171043bb31c
-      path: scripts/sft/evaluate_llm_as_judge.py
-      size: 2253
-    outs:
-    - hash: md5
-      md5: 77ecbff8c82afbfd6fec098fb87e1218
-      path: 
-        data/experiments/predict/en-court-instruct/Unsloth-Llama-3-8B-Instruct/judge_metrics_42.json
-      size: 478
-  evaluate_llm_as_judge_en@gpt_4o_mini-Unsloth-Llama-3-8B-Instruct-7312:
-    cmd: PYTHONPATH=. python scripts/sft/evaluate_llm_as_judge.py api_model=gpt_4o_mini
-      answers_file=data/experiments/predict/en-court-instruct/Unsloth-Llama-3-8B-Instruct/outputs_7312.json
-      out_metric_file=data/experiments/predict/en-court-instruct/Unsloth-Llama-3-8B-Instruct/judge_metrics_7312.json
-      prompt=en
-    deps:
-    - hash: md5
-      md5: a7361535b440251d6ce6232a15cfcdf2
-      path: 
-        data/experiments/predict/en-court-instruct/Unsloth-Llama-3-8B-Instruct/outputs_7312.json
-      size: 818877
-    - hash: md5
-      md5: 79a02fb864cb279f93fc4171043bb31c
-      path: scripts/sft/evaluate_llm_as_judge.py
-      size: 2253
-    outs:
-    - hash: md5
-      md5: f25c9ad98ef817e976def98d6b7d3b5d
-      path: 
-        data/experiments/predict/en-court-instruct/Unsloth-Llama-3-8B-Instruct/judge_metrics_7312.json
-      size: 482
-  evaluate_llm_as_judge_en@gpt_4o_mini-Unsloth-Llama-3-8B-Instruct-997:
-    cmd: PYTHONPATH=. python scripts/sft/evaluate_llm_as_judge.py api_model=gpt_4o_mini
-      answers_file=data/experiments/predict/en-court-instruct/Unsloth-Llama-3-8B-Instruct/outputs_997.json
-      out_metric_file=data/experiments/predict/en-court-instruct/Unsloth-Llama-3-8B-Instruct/judge_metrics_997.json
-      prompt=en
-    deps:
-    - hash: md5
-      md5: 94924275d576271875fecf22c0f9b39e
-      path: 
-        data/experiments/predict/en-court-instruct/Unsloth-Llama-3-8B-Instruct/outputs_997.json
-      size: 817490
-    - hash: md5
-      md5: 79a02fb864cb279f93fc4171043bb31c
-      path: scripts/sft/evaluate_llm_as_judge.py
-      size: 2253
-    outs:
-    - hash: md5
-      md5: 4395c32931d25a1bd9aa092c5a0e5460
-      path: 
-        data/experiments/predict/en-court-instruct/Unsloth-Llama-3-8B-Instruct/judge_metrics_997.json
-      size: 478
-  evaluate_llm_as_judge_en@gpt_4o_mini-Unsloth-Llama-3-8B-Instruct-fine-tuned-en-42:
-    cmd: PYTHONPATH=. python scripts/sft/evaluate_llm_as_judge.py api_model=gpt_4o_mini
-      answers_file=data/experiments/predict/en-court-instruct/Unsloth-Llama-3-8B-Instruct-fine-tuned-en/outputs_42.json
-      out_metric_file=data/experiments/predict/en-court-instruct/Unsloth-Llama-3-8B-Instruct-fine-tuned-en/judge_metrics_42.json
-      prompt=en
-    deps:
-    - hash: md5
-      md5: 4246a4fafba5e130aac3db6c1c61ce30
-      path: 
-        data/experiments/predict/en-court-instruct/Unsloth-Llama-3-8B-Instruct-fine-tuned-en/outputs_42.json
-      size: 675578
-    - hash: md5
-      md5: 79a02fb864cb279f93fc4171043bb31c
-      path: scripts/sft/evaluate_llm_as_judge.py
-      size: 2253
-    outs:
-    - hash: md5
-      md5: 5f2cea81c873a3b85ef95ba9a6dc90a5
-      path: 
-        data/experiments/predict/en-court-instruct/Unsloth-Llama-3-8B-Instruct-fine-tuned-en/judge_metrics_42.json
-      size: 487
-  evaluate_llm_as_judge_en@gpt_4o_mini-Unsloth-Llama-3-8B-Instruct-fine-tuned-en-7312:
-    cmd: PYTHONPATH=. python scripts/sft/evaluate_llm_as_judge.py api_model=gpt_4o_mini
-      answers_file=data/experiments/predict/en-court-instruct/Unsloth-Llama-3-8B-Instruct-fine-tuned-en/outputs_7312.json
-      out_metric_file=data/experiments/predict/en-court-instruct/Unsloth-Llama-3-8B-Instruct-fine-tuned-en/judge_metrics_7312.json
-      prompt=en
-    deps:
-    - hash: md5
-      md5: f0b806eebca2f3ddf49d0ff821856b45
-      path: 
-        data/experiments/predict/en-court-instruct/Unsloth-Llama-3-8B-Instruct-fine-tuned-en/outputs_7312.json
-      size: 670935
-    - hash: md5
-      md5: 79a02fb864cb279f93fc4171043bb31c
-      path: scripts/sft/evaluate_llm_as_judge.py
-      size: 2253
-    outs:
-    - hash: md5
-      md5: 5cc45cac8a7607e42a8a394593d33396
-      path: 
-        data/experiments/predict/en-court-instruct/Unsloth-Llama-3-8B-Instruct-fine-tuned-en/judge_metrics_7312.json
-      size: 486
-  evaluate_llm_as_judge_en@gpt_4o_mini-Unsloth-Llama-3-8B-Instruct-fine-tuned-en-997:
-    cmd: PYTHONPATH=. python scripts/sft/evaluate_llm_as_judge.py api_model=gpt_4o_mini
-      answers_file=data/experiments/predict/en-court-instruct/Unsloth-Llama-3-8B-Instruct-fine-tuned-en/outputs_997.json
-      out_metric_file=data/experiments/predict/en-court-instruct/Unsloth-Llama-3-8B-Instruct-fine-tuned-en/judge_metrics_997.json
-      prompt=en
-    deps:
-    - hash: md5
-      md5: 4e968cac351ad48ad786d1ecccbbc967
-      path: 
-        data/experiments/predict/en-court-instruct/Unsloth-Llama-3-8B-Instruct-fine-tuned-en/outputs_997.json
-      size: 670674
-    - hash: md5
-      md5: 79a02fb864cb279f93fc4171043bb31c
-      path: scripts/sft/evaluate_llm_as_judge.py
-      size: 2253
-    outs:
-    - hash: md5
-      md5: 90c2b0cd132130d0b9d3a60bf6fdd69b
-      path: 
-        data/experiments/predict/en-court-instruct/Unsloth-Llama-3-8B-Instruct-fine-tuned-en/judge_metrics_997.json
-      size: 486
-  evaluate_llm_as_judge_en@gpt_4o_mini-Unsloth-Mistral-Nemo-Instruct-2407-42:
-    cmd: PYTHONPATH=. python scripts/sft/evaluate_llm_as_judge.py api_model=gpt_4o_mini
-      answers_file=data/experiments/predict/en-court-instruct/Unsloth-Mistral-Nemo-Instruct-2407/outputs_42.json
-      out_metric_file=data/experiments/predict/en-court-instruct/Unsloth-Mistral-Nemo-Instruct-2407/judge_metrics_42.json
-      prompt=en
-    deps:
-    - hash: md5
-      md5: 4fe25ad80a20ea5d6200136176b3e4ca
-      path: 
-        data/experiments/predict/en-court-instruct/Unsloth-Mistral-Nemo-Instruct-2407/outputs_42.json
-      size: 705218
-    - hash: md5
-      md5: 79a02fb864cb279f93fc4171043bb31c
-      path: scripts/sft/evaluate_llm_as_judge.py
-      size: 2253
-    outs:
-    - hash: md5
-      md5: 69901f631da4ffefd09e7cbfac39cd89
-      path: 
-        data/experiments/predict/en-court-instruct/Unsloth-Mistral-Nemo-Instruct-2407/judge_metrics_42.json
-      size: 480
-  evaluate_llm_as_judge_en@gpt_4o_mini-Unsloth-Mistral-Nemo-Instruct-2407-7312:
-    cmd: PYTHONPATH=. python scripts/sft/evaluate_llm_as_judge.py api_model=gpt_4o_mini
-      answers_file=data/experiments/predict/en-court-instruct/Unsloth-Mistral-Nemo-Instruct-2407/outputs_7312.json
-      out_metric_file=data/experiments/predict/en-court-instruct/Unsloth-Mistral-Nemo-Instruct-2407/judge_metrics_7312.json
-      prompt=en
-    deps:
-    - hash: md5
-      md5: cf4fdbf0e26e6c793bdca4edd6e365c0
-      path: 
-        data/experiments/predict/en-court-instruct/Unsloth-Mistral-Nemo-Instruct-2407/outputs_7312.json
-      size: 703876
-    - hash: md5
-      md5: 79a02fb864cb279f93fc4171043bb31c
-      path: scripts/sft/evaluate_llm_as_judge.py
-      size: 2253
-    outs:
-    - hash: md5
-      md5: 860b5c00ace1f2967db9b5a977cfc3ad
-      path: 
-        data/experiments/predict/en-court-instruct/Unsloth-Mistral-Nemo-Instruct-2407/judge_metrics_7312.json
-      size: 478
-  evaluate_llm_as_judge_en@gpt_4o_mini-Unsloth-Mistral-Nemo-Instruct-2407-997:
-    cmd: PYTHONPATH=. python scripts/sft/evaluate_llm_as_judge.py api_model=gpt_4o_mini
-      answers_file=data/experiments/predict/en-court-instruct/Unsloth-Mistral-Nemo-Instruct-2407/outputs_997.json
-      out_metric_file=data/experiments/predict/en-court-instruct/Unsloth-Mistral-Nemo-Instruct-2407/judge_metrics_997.json
-      prompt=en
-    deps:
-    - hash: md5
-      md5: 94c30cf8fe7db71afc58a5c9cdbc0d9f
-      path: 
-        data/experiments/predict/en-court-instruct/Unsloth-Mistral-Nemo-Instruct-2407/outputs_997.json
-      size: 705894
-    - hash: md5
-      md5: 79a02fb864cb279f93fc4171043bb31c
-      path: scripts/sft/evaluate_llm_as_judge.py
-      size: 2253
-    outs:
-    - hash: md5
-      md5: 860b5c00ace1f2967db9b5a977cfc3ad
-      path: 
-        data/experiments/predict/en-court-instruct/Unsloth-Mistral-Nemo-Instruct-2407/judge_metrics_997.json
-      size: 478
-  evaluate_llm_as_judge_en@gpt_4o_mini-Unsloth-Mistral-Nemo-Instruct-2407-fine-tuned-en-42:
-    cmd: PYTHONPATH=. python scripts/sft/evaluate_llm_as_judge.py api_model=gpt_4o_mini
-      answers_file=data/experiments/predict/en-court-instruct/Unsloth-Mistral-Nemo-Instruct-2407-fine-tuned-en/outputs_42.json
-      out_metric_file=data/experiments/predict/en-court-instruct/Unsloth-Mistral-Nemo-Instruct-2407-fine-tuned-en/judge_metrics_42.json
-      prompt=en
-    deps:
-    - hash: md5
-      md5: 313fa5a662f37cacae4980a04830f422
-      path: 
-        data/experiments/predict/en-court-instruct/Unsloth-Mistral-Nemo-Instruct-2407-fine-tuned-en/outputs_42.json
-      size: 642688
-    - hash: md5
-      md5: 79a02fb864cb279f93fc4171043bb31c
-      path: scripts/sft/evaluate_llm_as_judge.py
-      size: 2253
-    outs:
-    - hash: md5
-      md5: 974e972a09d844a77840029d642e8077
-      path: 
-        data/experiments/predict/en-court-instruct/Unsloth-Mistral-Nemo-Instruct-2407-fine-tuned-en/judge_metrics_42.json
-      size: 486
-  evaluate_llm_as_judge_en@gpt_4o_mini-Unsloth-Mistral-Nemo-Instruct-2407-fine-tuned-en-7312:
-    cmd: PYTHONPATH=. python scripts/sft/evaluate_llm_as_judge.py api_model=gpt_4o_mini
-      answers_file=data/experiments/predict/en-court-instruct/Unsloth-Mistral-Nemo-Instruct-2407-fine-tuned-en/outputs_7312.json
-      out_metric_file=data/experiments/predict/en-court-instruct/Unsloth-Mistral-Nemo-Instruct-2407-fine-tuned-en/judge_metrics_7312.json
-      prompt=en
-    deps:
-    - hash: md5
-      md5: 4ed8db93aa14f1cc98e276d3989efa9e
-      path: 
-        data/experiments/predict/en-court-instruct/Unsloth-Mistral-Nemo-Instruct-2407-fine-tuned-en/outputs_7312.json
-      size: 642730
-    - hash: md5
-      md5: 79a02fb864cb279f93fc4171043bb31c
-      path: scripts/sft/evaluate_llm_as_judge.py
-      size: 2253
-    outs:
-    - hash: md5
-      md5: 8a9712eb10a8da99d86bab8968fd3207
-      path: 
-        data/experiments/predict/en-court-instruct/Unsloth-Mistral-Nemo-Instruct-2407-fine-tuned-en/judge_metrics_7312.json
-      size: 485
-  evaluate_llm_as_judge_en@gpt_4o_mini-Unsloth-Mistral-Nemo-Instruct-2407-fine-tuned-en-997:
-    cmd: PYTHONPATH=. python scripts/sft/evaluate_llm_as_judge.py api_model=gpt_4o_mini
-      answers_file=data/experiments/predict/en-court-instruct/Unsloth-Mistral-Nemo-Instruct-2407-fine-tuned-en/outputs_997.json
-      out_metric_file=data/experiments/predict/en-court-instruct/Unsloth-Mistral-Nemo-Instruct-2407-fine-tuned-en/judge_metrics_997.json
-      prompt=en
-    deps:
-    - hash: md5
-      md5: 787c129090aa1b64e337b236a4391402
-      path: 
-        data/experiments/predict/en-court-instruct/Unsloth-Mistral-Nemo-Instruct-2407-fine-tuned-en/outputs_997.json
-      size: 642477
-    - hash: md5
-      md5: 79a02fb864cb279f93fc4171043bb31c
-      path: scripts/sft/evaluate_llm_as_judge.py
-      size: 2253
-    outs:
-    - hash: md5
-      md5: 34de8eabaebe6a96b4b664b664f222e2
-      path: 
-        data/experiments/predict/en-court-instruct/Unsloth-Mistral-Nemo-Instruct-2407-fine-tuned-en/judge_metrics_997.json
-      size: 484
-  evaluate_llm_as_judge_pl@gpt_4o_mini-Bielik-11B-v2.2-Instruct-42:
-    cmd: PYTHONPATH=. python scripts/sft/evaluate_llm_as_judge.py api_model=gpt_4o_mini
-      answers_file=data/experiments/predict/pl-court-instruct/Bielik-11B-v2.2-Instruct/outputs_42.json
-      out_metric_file=data/experiments/predict/pl-court-instruct/Bielik-11B-v2.2-Instruct/judge_metrics_42.json
-      prompt=pl
-    deps:
-    - hash: md5
-      md5: c3e404c898e3e193ac3aa910187b4f9f
-      path: 
-        data/experiments/predict/pl-court-instruct/Bielik-11B-v2.2-Instruct/outputs_42.json
-      size: 1734129
-    - hash: md5
-      md5: 79a02fb864cb279f93fc4171043bb31c
-      path: scripts/sft/evaluate_llm_as_judge.py
-      size: 2253
-    outs:
-    - hash: md5
-      md5: 198f24599357bc230bf9f1e39a235a44
-      path: 
-        data/experiments/predict/pl-court-instruct/Bielik-11B-v2.2-Instruct/judge_metrics_42.json
-      size: 1172
-  evaluate_llm_as_judge_pl@gpt_4o_mini-Bielik-11B-v2.2-Instruct-7312:
-    cmd: PYTHONPATH=. python scripts/sft/evaluate_llm_as_judge.py api_model=gpt_4o_mini
-      answers_file=data/experiments/predict/pl-court-instruct/Bielik-11B-v2.2-Instruct/outputs_7312.json
-      out_metric_file=data/experiments/predict/pl-court-instruct/Bielik-11B-v2.2-Instruct/judge_metrics_7312.json
-      prompt=pl
-    deps:
-    - hash: md5
-      md5: d4a2ab2393a58f0d7e1897859eccb626
-      path: 
-        data/experiments/predict/pl-court-instruct/Bielik-11B-v2.2-Instruct/outputs_7312.json
-      size: 1734772
-    - hash: md5
-      md5: 79a02fb864cb279f93fc4171043bb31c
-      path: scripts/sft/evaluate_llm_as_judge.py
-      size: 2253
-    outs:
-    - hash: md5
-      md5: 81cfdaa675ef2118cf923e57cc54d201
-      path: 
-        data/experiments/predict/pl-court-instruct/Bielik-11B-v2.2-Instruct/judge_metrics_7312.json
-      size: 1161
-  evaluate_llm_as_judge_pl@gpt_4o_mini-Bielik-11B-v2.2-Instruct-997:
-    cmd: PYTHONPATH=. python scripts/sft/evaluate_llm_as_judge.py api_model=gpt_4o_mini
-      answers_file=data/experiments/predict/pl-court-instruct/Bielik-11B-v2.2-Instruct/outputs_997.json
-      out_metric_file=data/experiments/predict/pl-court-instruct/Bielik-11B-v2.2-Instruct/judge_metrics_997.json
-      prompt=pl
-    deps:
-    - hash: md5
-      md5: 8f4f6bc97e33b3b2728bebb7620a4968
-      path: 
-        data/experiments/predict/pl-court-instruct/Bielik-11B-v2.2-Instruct/outputs_997.json
-      size: 1731689
-    - hash: md5
-      md5: 79a02fb864cb279f93fc4171043bb31c
-      path: scripts/sft/evaluate_llm_as_judge.py
-      size: 2253
-    outs:
-    - hash: md5
-      md5: c5861ffaa439ba9bbd95b954d6ab1f3d
-      path: 
-        data/experiments/predict/pl-court-instruct/Bielik-11B-v2.2-Instruct/judge_metrics_997.json
-      size: 1168
-  evaluate_llm_as_judge_pl@gpt_4o_mini-Bielik-11B-v2.2-Instruct-fine-tuned-42:
-    cmd: PYTHONPATH=. python scripts/sft/evaluate_llm_as_judge.py api_model=gpt_4o_mini
-      answers_file=data/experiments/predict/pl-court-instruct/Bielik-11B-v2.2-Instruct-fine-tuned/outputs_42.json
-      out_metric_file=data/experiments/predict/pl-court-instruct/Bielik-11B-v2.2-Instruct-fine-tuned/judge_metrics_42.json
-      prompt=pl
-    deps:
-    - hash: md5
-      md5: dfd5d7389b312686428cc967aea5a5b9
-      path: 
-        data/experiments/predict/pl-court-instruct/Bielik-11B-v2.2-Instruct-fine-tuned/outputs_42.json
-      size: 1860743
-    - hash: md5
-      md5: 79a02fb864cb279f93fc4171043bb31c
-      path: scripts/sft/evaluate_llm_as_judge.py
-      size: 2253
-    outs:
-    - hash: md5
-      md5: abcd5722e84ec3e81ff8cf28b8a887cb
-      path: 
-        data/experiments/predict/pl-court-instruct/Bielik-11B-v2.2-Instruct-fine-tuned/judge_metrics_42.json
-      size: 1165
-  evaluate_llm_as_judge_pl@gpt_4o_mini-Bielik-11B-v2.2-Instruct-fine-tuned-7312:
-    cmd: PYTHONPATH=. python scripts/sft/evaluate_llm_as_judge.py api_model=gpt_4o_mini
-      answers_file=data/experiments/predict/pl-court-instruct/Bielik-11B-v2.2-Instruct-fine-tuned/outputs_7312.json
-      out_metric_file=data/experiments/predict/pl-court-instruct/Bielik-11B-v2.2-Instruct-fine-tuned/judge_metrics_7312.json
-      prompt=pl
-    deps:
-    - hash: md5
-      md5: 8fa2faeda5a577c06cd6bf35b8702330
-      path: 
-        data/experiments/predict/pl-court-instruct/Bielik-11B-v2.2-Instruct-fine-tuned/outputs_7312.json
-      size: 1857569
-    - hash: md5
-      md5: 79a02fb864cb279f93fc4171043bb31c
-      path: scripts/sft/evaluate_llm_as_judge.py
-      size: 2253
-    outs:
-    - hash: md5
-      md5: 4b77a3d10cd6027e7e141ba80e9678c2
-      path: 
-        data/experiments/predict/pl-court-instruct/Bielik-11B-v2.2-Instruct-fine-tuned/judge_metrics_7312.json
-      size: 1160
-  evaluate_llm_as_judge_pl@gpt_4o_mini-Bielik-11B-v2.2-Instruct-fine-tuned-997:
-    cmd: PYTHONPATH=. python scripts/sft/evaluate_llm_as_judge.py api_model=gpt_4o_mini
-      answers_file=data/experiments/predict/pl-court-instruct/Bielik-11B-v2.2-Instruct-fine-tuned/outputs_997.json
-      out_metric_file=data/experiments/predict/pl-court-instruct/Bielik-11B-v2.2-Instruct-fine-tuned/judge_metrics_997.json
-      prompt=pl
-    deps:
-    - hash: md5
-      md5: ba53d76f701eddb60a182de49d992878
-      path: 
-        data/experiments/predict/pl-court-instruct/Bielik-11B-v2.2-Instruct-fine-tuned/outputs_997.json
-      size: 1857855
-    - hash: md5
-      md5: 79a02fb864cb279f93fc4171043bb31c
-      path: scripts/sft/evaluate_llm_as_judge.py
-      size: 2253
-    outs:
-    - hash: md5
-      md5: 9e60a1ed6002a0349656c0bd23bc7b1c
-      path: 
-        data/experiments/predict/pl-court-instruct/Bielik-11B-v2.2-Instruct-fine-tuned/judge_metrics_997.json
-      size: 1164
-  evaluate_llm_as_judge_pl@gpt_4o_mini-Bielik-7B-Instruct-v0.1-42:
-    cmd: PYTHONPATH=. python scripts/sft/evaluate_llm_as_judge.py api_model=gpt_4o_mini
-      answers_file=data/experiments/predict/pl-court-instruct/Bielik-7B-Instruct-v0.1/outputs_42.json
-      out_metric_file=data/experiments/predict/pl-court-instruct/Bielik-7B-Instruct-v0.1/judge_metrics_42.json
-      prompt=pl
-    deps:
-    - hash: md5
-      md5: 2dc39513a04910c5d0c54380166639d9
-      path: 
-        data/experiments/predict/pl-court-instruct/Bielik-7B-Instruct-v0.1/outputs_42.json
-      size: 2029644
-    - hash: md5
-      md5: 79a02fb864cb279f93fc4171043bb31c
-      path: scripts/sft/evaluate_llm_as_judge.py
-      size: 2253
-    outs:
-    - hash: md5
-      md5: 243da4df07c6dfb5199b925e3f5c07aa
-      path: 
-        data/experiments/predict/pl-court-instruct/Bielik-7B-Instruct-v0.1/judge_metrics_42.json
-      size: 1137
-  evaluate_llm_as_judge_pl@gpt_4o_mini-Bielik-7B-Instruct-v0.1-7312:
-    cmd: PYTHONPATH=. python scripts/sft/evaluate_llm_as_judge.py api_model=gpt_4o_mini
-      answers_file=data/experiments/predict/pl-court-instruct/Bielik-7B-Instruct-v0.1/outputs_7312.json
-      out_metric_file=data/experiments/predict/pl-court-instruct/Bielik-7B-Instruct-v0.1/judge_metrics_7312.json
-      prompt=pl
-    deps:
-    - hash: md5
-      md5: ae39bf31296ffe82c0f6a3e8c9ff63aa
-      path: 
-        data/experiments/predict/pl-court-instruct/Bielik-7B-Instruct-v0.1/outputs_7312.json
-      size: 2014399
-    - hash: md5
-      md5: 79a02fb864cb279f93fc4171043bb31c
-      path: scripts/sft/evaluate_llm_as_judge.py
-      size: 2253
-    outs:
-    - hash: md5
-      md5: 8098cc937d57455ca47d32c3449159a3
-      path: 
-        data/experiments/predict/pl-court-instruct/Bielik-7B-Instruct-v0.1/judge_metrics_7312.json
-      size: 1129
-  evaluate_llm_as_judge_pl@gpt_4o_mini-Bielik-7B-Instruct-v0.1-997:
-    cmd: PYTHONPATH=. python scripts/sft/evaluate_llm_as_judge.py api_model=gpt_4o_mini
-      answers_file=data/experiments/predict/pl-court-instruct/Bielik-7B-Instruct-v0.1/outputs_997.json
-      out_metric_file=data/experiments/predict/pl-court-instruct/Bielik-7B-Instruct-v0.1/judge_metrics_997.json
-      prompt=pl
-    deps:
-    - hash: md5
-      md5: fac04d78ad020b50f79fc7277a037e8e
-      path: 
-        data/experiments/predict/pl-court-instruct/Bielik-7B-Instruct-v0.1/outputs_997.json
-      size: 2016400
-    - hash: md5
-      md5: 79a02fb864cb279f93fc4171043bb31c
-      path: scripts/sft/evaluate_llm_as_judge.py
-      size: 2253
-    outs:
-    - hash: md5
-      md5: f1390b2d50893a17c90fc277dc363d6a
-      path: 
-        data/experiments/predict/pl-court-instruct/Bielik-7B-Instruct-v0.1/judge_metrics_997.json
-      size: 1139
-  evaluate_llm_as_judge_pl@gpt_4o_mini-Bielik-7B-Instruct-v0.1-fine-tuned-42:
-    cmd: PYTHONPATH=. python scripts/sft/evaluate_llm_as_judge.py api_model=gpt_4o_mini
-      answers_file=data/experiments/predict/pl-court-instruct/Bielik-7B-Instruct-v0.1-fine-tuned/outputs_42.json
-      out_metric_file=data/experiments/predict/pl-court-instruct/Bielik-7B-Instruct-v0.1-fine-tuned/judge_metrics_42.json
-      prompt=pl
-    deps:
-    - hash: md5
-      md5: 178eb0649617d4a698da6c9e315e84c5
-      path: 
-        data/experiments/predict/pl-court-instruct/Bielik-7B-Instruct-v0.1-fine-tuned/outputs_42.json
-      size: 2034749
-    - hash: md5
-      md5: 79a02fb864cb279f93fc4171043bb31c
-      path: scripts/sft/evaluate_llm_as_judge.py
-      size: 2253
-    outs:
-    - hash: md5
-      md5: 302b957707520fa327d1da0edf18baa3
-      path: 
-        data/experiments/predict/pl-court-instruct/Bielik-7B-Instruct-v0.1-fine-tuned/judge_metrics_42.json
-      size: 1167
-  evaluate_llm_as_judge_pl@gpt_4o_mini-Bielik-7B-Instruct-v0.1-fine-tuned-7312:
-    cmd: PYTHONPATH=. python scripts/sft/evaluate_llm_as_judge.py api_model=gpt_4o_mini
-      answers_file=data/experiments/predict/pl-court-instruct/Bielik-7B-Instruct-v0.1-fine-tuned/outputs_7312.json
-      out_metric_file=data/experiments/predict/pl-court-instruct/Bielik-7B-Instruct-v0.1-fine-tuned/judge_metrics_7312.json
-      prompt=pl
-    deps:
-    - hash: md5
-      md5: 743ea22448bc73a7a991da075fca8841
-      path: 
-        data/experiments/predict/pl-court-instruct/Bielik-7B-Instruct-v0.1-fine-tuned/outputs_7312.json
-      size: 2031343
-    - hash: md5
-      md5: 79a02fb864cb279f93fc4171043bb31c
-      path: scripts/sft/evaluate_llm_as_judge.py
-      size: 2253
-    outs:
-    - hash: md5
-      md5: 789f0906846251d3f0cab78d111f9c56
-      path: 
-        data/experiments/predict/pl-court-instruct/Bielik-7B-Instruct-v0.1-fine-tuned/judge_metrics_7312.json
-      size: 1163
-  evaluate_llm_as_judge_pl@gpt_4o_mini-Bielik-7B-Instruct-v0.1-fine-tuned-997:
-    cmd: PYTHONPATH=. python scripts/sft/evaluate_llm_as_judge.py api_model=gpt_4o_mini
-      answers_file=data/experiments/predict/pl-court-instruct/Bielik-7B-Instruct-v0.1-fine-tuned/outputs_997.json
-      out_metric_file=data/experiments/predict/pl-court-instruct/Bielik-7B-Instruct-v0.1-fine-tuned/judge_metrics_997.json
-      prompt=pl
-    deps:
-    - hash: md5
-      md5: 433a4b2aa7870a134277a265d099a588
-      path: 
-        data/experiments/predict/pl-court-instruct/Bielik-7B-Instruct-v0.1-fine-tuned/outputs_997.json
-      size: 2029482
-    - hash: md5
-      md5: 79a02fb864cb279f93fc4171043bb31c
-      path: scripts/sft/evaluate_llm_as_judge.py
-      size: 2253
-    outs:
-    - hash: md5
-      md5: 90f3ed04ef29c5cd29b7ec8f02a780a1
-      path: 
-        data/experiments/predict/pl-court-instruct/Bielik-7B-Instruct-v0.1-fine-tuned/judge_metrics_997.json
-      size: 1163
-  evaluate_llm_as_judge_pl@gpt_4o_mini-Unsloth-Llama-3-8B-Instruct-42:
-    cmd: PYTHONPATH=. python scripts/sft/evaluate_llm_as_judge.py api_model=gpt_4o_mini
-      answers_file=data/experiments/predict/pl-court-instruct/Unsloth-Llama-3-8B-Instruct/outputs_42.json
-      out_metric_file=data/experiments/predict/pl-court-instruct/Unsloth-Llama-3-8B-Instruct/judge_metrics_42.json
-      prompt=pl
-    deps:
-    - hash: md5
-      md5: e99c88720116c951087b6125e5f4be4d
-      path: 
-        data/experiments/predict/pl-court-instruct/Unsloth-Llama-3-8B-Instruct/outputs_42.json
-      size: 2008073
-    - hash: md5
-      md5: 79a02fb864cb279f93fc4171043bb31c
-      path: scripts/sft/evaluate_llm_as_judge.py
-      size: 2253
-    outs:
-    - hash: md5
-      md5: 9d9fba0cf2169e9dd9f69579a2182b8e
-      path: 
-        data/experiments/predict/pl-court-instruct/Unsloth-Llama-3-8B-Instruct/judge_metrics_42.json
-      size: 1172
-  evaluate_llm_as_judge_pl@gpt_4o_mini-Unsloth-Llama-3-8B-Instruct-7312:
-    cmd: PYTHONPATH=. python scripts/sft/evaluate_llm_as_judge.py api_model=gpt_4o_mini
-      answers_file=data/experiments/predict/pl-court-instruct/Unsloth-Llama-3-8B-Instruct/outputs_7312.json
-      out_metric_file=data/experiments/predict/pl-court-instruct/Unsloth-Llama-3-8B-Instruct/judge_metrics_7312.json
-      prompt=pl
-    deps:
-    - hash: md5
-      md5: 4c25368aacb7402b1b2cae9368d187d1
-      path: 
-        data/experiments/predict/pl-court-instruct/Unsloth-Llama-3-8B-Instruct/outputs_7312.json
-      size: 2013637
-    - hash: md5
-      md5: 79a02fb864cb279f93fc4171043bb31c
-      path: scripts/sft/evaluate_llm_as_judge.py
-      size: 2253
-    outs:
-    - hash: md5
-      md5: e58171fc082d33c84497a13dabcf766c
-      path: 
-        data/experiments/predict/pl-court-instruct/Unsloth-Llama-3-8B-Instruct/judge_metrics_7312.json
-      size: 1167
-  evaluate_llm_as_judge_pl@gpt_4o_mini-Unsloth-Llama-3-8B-Instruct-997:
-    cmd: PYTHONPATH=. python scripts/sft/evaluate_llm_as_judge.py api_model=gpt_4o_mini
-      answers_file=data/experiments/predict/pl-court-instruct/Unsloth-Llama-3-8B-Instruct/outputs_997.json
-      out_metric_file=data/experiments/predict/pl-court-instruct/Unsloth-Llama-3-8B-Instruct/judge_metrics_997.json
-      prompt=pl
-    deps:
-    - hash: md5
-      md5: baef589507248af212aaae51602fd999
-      path: 
-        data/experiments/predict/pl-court-instruct/Unsloth-Llama-3-8B-Instruct/outputs_997.json
-      size: 2010150
-    - hash: md5
-      md5: 79a02fb864cb279f93fc4171043bb31c
-      path: scripts/sft/evaluate_llm_as_judge.py
-      size: 2253
-    outs:
-    - hash: md5
-      md5: f8d16a5298fabe288486822779470cd8
-      path: 
-        data/experiments/predict/pl-court-instruct/Unsloth-Llama-3-8B-Instruct/judge_metrics_997.json
-      size: 1165
-  evaluate_llm_as_judge_pl@gpt_4o_mini-Unsloth-Llama-3-8B-Instruct-fine-tuned-42:
-    cmd: PYTHONPATH=. python scripts/sft/evaluate_llm_as_judge.py api_model=gpt_4o_mini
-      answers_file=data/experiments/predict/pl-court-instruct/Unsloth-Llama-3-8B-Instruct-fine-tuned/outputs_42.json
-      out_metric_file=data/experiments/predict/pl-court-instruct/Unsloth-Llama-3-8B-Instruct-fine-tuned/judge_metrics_42.json
-      prompt=pl
-    deps:
-    - hash: md5
-      md5: 289b719e8c7166e578417e5706bdc4e3
-      path: 
-        data/experiments/predict/pl-court-instruct/Unsloth-Llama-3-8B-Instruct-fine-tuned/outputs_42.json
-      size: 1760355
-    - hash: md5
-      md5: 79a02fb864cb279f93fc4171043bb31c
-      path: scripts/sft/evaluate_llm_as_judge.py
-      size: 2253
-    outs:
-    - hash: md5
-      md5: 70398042d030309e7e0bc7ba927136f3
-      path: 
-        data/experiments/predict/pl-court-instruct/Unsloth-Llama-3-8B-Instruct-fine-tuned/judge_metrics_42.json
-      size: 1167
-  evaluate_llm_as_judge_pl@gpt_4o_mini-Unsloth-Llama-3-8B-Instruct-fine-tuned-7312:
-    cmd: PYTHONPATH=. python scripts/sft/evaluate_llm_as_judge.py api_model=gpt_4o_mini
-      answers_file=data/experiments/predict/pl-court-instruct/Unsloth-Llama-3-8B-Instruct-fine-tuned/outputs_7312.json
-      out_metric_file=data/experiments/predict/pl-court-instruct/Unsloth-Llama-3-8B-Instruct-fine-tuned/judge_metrics_7312.json
-      prompt=pl
-    deps:
-    - hash: md5
-      md5: 25bee3b4ee09b36d636095b4c927a0d3
-      path: 
-        data/experiments/predict/pl-court-instruct/Unsloth-Llama-3-8B-Instruct-fine-tuned/outputs_7312.json
-      size: 1759194
-    - hash: md5
-      md5: 79a02fb864cb279f93fc4171043bb31c
-      path: scripts/sft/evaluate_llm_as_judge.py
-      size: 2253
-    outs:
-    - hash: md5
-      md5: 9d22089c8d23bbc5a028c748e5522c23
-      path: 
-        data/experiments/predict/pl-court-instruct/Unsloth-Llama-3-8B-Instruct-fine-tuned/judge_metrics_7312.json
-      size: 1157
-  evaluate_llm_as_judge_pl@gpt_4o_mini-Unsloth-Llama-3-8B-Instruct-fine-tuned-997:
-    cmd: PYTHONPATH=. python scripts/sft/evaluate_llm_as_judge.py api_model=gpt_4o_mini
-      answers_file=data/experiments/predict/pl-court-instruct/Unsloth-Llama-3-8B-Instruct-fine-tuned/outputs_997.json
-      out_metric_file=data/experiments/predict/pl-court-instruct/Unsloth-Llama-3-8B-Instruct-fine-tuned/judge_metrics_997.json
-      prompt=pl
-    deps:
-    - hash: md5
-      md5: 82b2c535d99d91b9a34986375bfa31a9
-      path: 
-        data/experiments/predict/pl-court-instruct/Unsloth-Llama-3-8B-Instruct-fine-tuned/outputs_997.json
-      size: 1758747
-    - hash: md5
-      md5: 79a02fb864cb279f93fc4171043bb31c
-      path: scripts/sft/evaluate_llm_as_judge.py
-      size: 2253
-    outs:
-    - hash: md5
-      md5: 4222d5b165de8a3a89d71d6519b71b76
-      path: 
-        data/experiments/predict/pl-court-instruct/Unsloth-Llama-3-8B-Instruct-fine-tuned/judge_metrics_997.json
-      size: 1170
-  evaluate_llm_as_judge_pl@gpt_4o_mini-Unsloth-Mistral-Nemo-Instruct-2407-42:
-    cmd: PYTHONPATH=. python scripts/sft/evaluate_llm_as_judge.py api_model=gpt_4o_mini
-      answers_file=data/experiments/predict/pl-court-instruct/Unsloth-Mistral-Nemo-Instruct-2407/outputs_42.json
-      out_metric_file=data/experiments/predict/pl-court-instruct/Unsloth-Mistral-Nemo-Instruct-2407/judge_metrics_42.json
-      prompt=pl
-    deps:
-    - hash: md5
-      md5: 1385f49966e9db2a88a17f53d0887ad8
-      path: 
-        data/experiments/predict/pl-court-instruct/Unsloth-Mistral-Nemo-Instruct-2407/outputs_42.json
-      size: 1741944
-    - hash: md5
-      md5: 79a02fb864cb279f93fc4171043bb31c
-      path: scripts/sft/evaluate_llm_as_judge.py
-      size: 2253
-    outs:
-    - hash: md5
-      md5: f4bac633a65afde9bf5612f35c3089bb
-      path: 
-        data/experiments/predict/pl-court-instruct/Unsloth-Mistral-Nemo-Instruct-2407/judge_metrics_42.json
-      size: 1170
-  evaluate_llm_as_judge_pl@gpt_4o_mini-Unsloth-Mistral-Nemo-Instruct-2407-7312:
-    cmd: PYTHONPATH=. python scripts/sft/evaluate_llm_as_judge.py api_model=gpt_4o_mini
-      answers_file=data/experiments/predict/pl-court-instruct/Unsloth-Mistral-Nemo-Instruct-2407/outputs_7312.json
-      out_metric_file=data/experiments/predict/pl-court-instruct/Unsloth-Mistral-Nemo-Instruct-2407/judge_metrics_7312.json
-      prompt=pl
-    deps:
-    - hash: md5
-      md5: 924744efce1483e9128579cad7a4454c
-      path: 
-        data/experiments/predict/pl-court-instruct/Unsloth-Mistral-Nemo-Instruct-2407/outputs_7312.json
-      size: 1748772
-    - hash: md5
-      md5: 79a02fb864cb279f93fc4171043bb31c
-      path: scripts/sft/evaluate_llm_as_judge.py
-      size: 2253
-    outs:
-    - hash: md5
-      md5: 1f95777ef87a547fa7a41dc597adfc39
-      path: 
-        data/experiments/predict/pl-court-instruct/Unsloth-Mistral-Nemo-Instruct-2407/judge_metrics_7312.json
-      size: 1166
-  evaluate_llm_as_judge_pl@gpt_4o_mini-Unsloth-Mistral-Nemo-Instruct-2407-997:
-    cmd: PYTHONPATH=. python scripts/sft/evaluate_llm_as_judge.py api_model=gpt_4o_mini
-      answers_file=data/experiments/predict/pl-court-instruct/Unsloth-Mistral-Nemo-Instruct-2407/outputs_997.json
-      out_metric_file=data/experiments/predict/pl-court-instruct/Unsloth-Mistral-Nemo-Instruct-2407/judge_metrics_997.json
-      prompt=pl
-    deps:
-    - hash: md5
-      md5: 4d023797a9053fd7df61f6b1796112e9
-      path: 
-        data/experiments/predict/pl-court-instruct/Unsloth-Mistral-Nemo-Instruct-2407/outputs_997.json
-      size: 1747404
-    - hash: md5
-      md5: 79a02fb864cb279f93fc4171043bb31c
-      path: scripts/sft/evaluate_llm_as_judge.py
-      size: 2253
-    outs:
-    - hash: md5
-      md5: de3f557dfdf3440262e4d8f811e526ca
-      path: 
-        data/experiments/predict/pl-court-instruct/Unsloth-Mistral-Nemo-Instruct-2407/judge_metrics_997.json
-      size: 1167
-  evaluate_llm_as_judge_pl@gpt_4o_mini-Unsloth-Mistral-Nemo-Instruct-2407-fine-tuned-42:
-    cmd: PYTHONPATH=. python scripts/sft/evaluate_llm_as_judge.py api_model=gpt_4o_mini
-      answers_file=data/experiments/predict/pl-court-instruct/Unsloth-Mistral-Nemo-Instruct-2407-fine-tuned/outputs_42.json
-      out_metric_file=data/experiments/predict/pl-court-instruct/Unsloth-Mistral-Nemo-Instruct-2407-fine-tuned/judge_metrics_42.json
-      prompt=pl
-    deps:
-    - hash: md5
-      md5: 14d4613f7d9495f5fb5f2d7b81f402a9
-      path: 
-        data/experiments/predict/pl-court-instruct/Unsloth-Mistral-Nemo-Instruct-2407-fine-tuned/outputs_42.json
-      size: 1825646
-    - hash: md5
-      md5: 79a02fb864cb279f93fc4171043bb31c
-      path: scripts/sft/evaluate_llm_as_judge.py
-      size: 2253
-    outs:
-    - hash: md5
-      md5: e8cff190991ee3164825dbf7eca03d12
-      path: 
-        data/experiments/predict/pl-court-instruct/Unsloth-Mistral-Nemo-Instruct-2407-fine-tuned/judge_metrics_42.json
-      size: 1170
-  evaluate_llm_as_judge_pl@gpt_4o_mini-Unsloth-Mistral-Nemo-Instruct-2407-fine-tuned-7312:
-    cmd: PYTHONPATH=. python scripts/sft/evaluate_llm_as_judge.py api_model=gpt_4o_mini
-      answers_file=data/experiments/predict/pl-court-instruct/Unsloth-Mistral-Nemo-Instruct-2407-fine-tuned/outputs_7312.json
-      out_metric_file=data/experiments/predict/pl-court-instruct/Unsloth-Mistral-Nemo-Instruct-2407-fine-tuned/judge_metrics_7312.json
-      prompt=pl
-    deps:
-    - hash: md5
-      md5: 302e1dc4f064007e3df88ac1e8acccc5
-      path: 
-        data/experiments/predict/pl-court-instruct/Unsloth-Mistral-Nemo-Instruct-2407-fine-tuned/outputs_7312.json
-      size: 1831330
-    - hash: md5
-      md5: 79a02fb864cb279f93fc4171043bb31c
-      path: scripts/sft/evaluate_llm_as_judge.py
-      size: 2253
-    outs:
-    - hash: md5
-      md5: aee4a08e0a4d0398b34a2587c039244d
-      path: 
-        data/experiments/predict/pl-court-instruct/Unsloth-Mistral-Nemo-Instruct-2407-fine-tuned/judge_metrics_7312.json
-      size: 1169
-  evaluate_llm_as_judge_pl@gpt_4o_mini-Unsloth-Mistral-Nemo-Instruct-2407-fine-tuned-997:
-    cmd: PYTHONPATH=. python scripts/sft/evaluate_llm_as_judge.py api_model=gpt_4o_mini
-      answers_file=data/experiments/predict/pl-court-instruct/Unsloth-Mistral-Nemo-Instruct-2407-fine-tuned/outputs_997.json
-      out_metric_file=data/experiments/predict/pl-court-instruct/Unsloth-Mistral-Nemo-Instruct-2407-fine-tuned/judge_metrics_997.json
-      prompt=pl
-    deps:
-    - hash: md5
-      md5: 41a47dc56efc29b6c2771db68bdacb17
-      path: 
-        data/experiments/predict/pl-court-instruct/Unsloth-Mistral-Nemo-Instruct-2407-fine-tuned/outputs_997.json
-      size: 1822491
-    - hash: md5
-      md5: 79a02fb864cb279f93fc4171043bb31c
-      path: scripts/sft/evaluate_llm_as_judge.py
-      size: 2253
-    outs:
-    - hash: md5
-      md5: aac703269b10c85d1a2b5303c22ca077
-      path: 
-        data/experiments/predict/pl-court-instruct/Unsloth-Mistral-Nemo-Instruct-2407-fine-tuned/judge_metrics_997.json
-      size: 1168
-  evaluate_pl@pl-court-instruct-Bielik-11B-v2.2-Instruct-42:
-    cmd: PYTHONPATH=. python scripts/sft/evaluate.py --output-file 
-      data/experiments/predict/pl-court-instruct/Bielik-11B-v2.2-Instruct/outputs_42.json
-      --num-proc=-1
-    deps:
-    - hash: md5
-      md5: 4c25368aacb7402b1b2cae9368d187d1
-      path: 
-        data/experiments/predict/pl-court-instruct/Unsloth-Llama-3-8B-Instruct/outputs_7312.json
-      size: 2013637
-    - hash: md5
-      md5: 0644efb76af2c5461185e37a07ba2c17
-      path: scripts/sft/evaluate.py
-      size: 697
-    outs:
-    - hash: md5
-      md5: 5e851a38b322caff59de90004eb4a075
-      path: 
-        data/experiments/predict/pl-court-instruct/Unsloth-Llama-3-8B-Instruct/metrics_7312.json
-      size: 305
-  evaluate_pl@pl-court-instruct-Unsloth-Llama-3-8B-Instruct-997:
-    cmd: PYTHONPATH=. python scripts/sft/evaluate.py --output-file 
-      data/experiments/predict/pl-court-instruct/Unsloth-Llama-3-8B-Instruct/outputs_997.json
-      --num-proc=-1
-    deps:
-    - hash: md5
-      md5: baef589507248af212aaae51602fd999
-      path: 
-        data/experiments/predict/pl-court-instruct/Unsloth-Llama-3-8B-Instruct/outputs_997.json
-      size: 2010150
-    - hash: md5
-      md5: 0644efb76af2c5461185e37a07ba2c17
-      path: scripts/sft/evaluate.py
-      size: 697
-    outs:
-    - hash: md5
-      md5: 8c3af9851700f2ff640dd9c8dc92b06d
-      path: 
-        data/experiments/predict/pl-court-instruct/Unsloth-Llama-3-8B-Instruct/metrics_997.json
-      size: 307
-  evaluate_pl@pl-court-instruct-Unsloth-Llama-3-8B-Instruct-fine-tuned-42:
-    cmd: PYTHONPATH=. python scripts/sft/evaluate.py --output-file 
-      data/experiments/predict/pl-court-instruct/Unsloth-Llama-3-8B-Instruct-fine-tuned/outputs_42.json
-      --num-proc=-1
-    deps:
-    - hash: md5
-      md5: 289b719e8c7166e578417e5706bdc4e3
-      path: 
-        data/experiments/predict/pl-court-instruct/Unsloth-Llama-3-8B-Instruct-fine-tuned/outputs_42.json
-      size: 1760355
-    - hash: md5
-      md5: 0644efb76af2c5461185e37a07ba2c17
-      path: scripts/sft/evaluate.py
-      size: 697
-    outs:
-    - hash: md5
-      md5: 35fc5163dfb37097b814afcc79e91074
-      path: 
-        data/experiments/predict/pl-court-instruct/Unsloth-Llama-3-8B-Instruct-fine-tuned/metrics_42.json
-      size: 304
-  evaluate_pl@pl-court-instruct-Unsloth-Llama-3-8B-Instruct-fine-tuned-7312:
-    cmd: PYTHONPATH=. python scripts/sft/evaluate.py --output-file 
-      data/experiments/predict/pl-court-instruct/Unsloth-Llama-3-8B-Instruct-fine-tuned/outputs_7312.json
-      --num-proc=-1
-    deps:
-    - hash: md5
-      md5: 25bee3b4ee09b36d636095b4c927a0d3
-      path: 
-        data/experiments/predict/pl-court-instruct/Unsloth-Llama-3-8B-Instruct-fine-tuned/outputs_7312.json
-      size: 1759194
-    - hash: md5
-      md5: 0644efb76af2c5461185e37a07ba2c17
-      path: scripts/sft/evaluate.py
-      size: 697
-    outs:
-    - hash: md5
-      md5: f7c13c964cc9e225fa794935cbf6515c
-      path: 
-        data/experiments/predict/pl-court-instruct/Unsloth-Llama-3-8B-Instruct-fine-tuned/metrics_7312.json
-      size: 305
-  evaluate_pl@pl-court-instruct-Unsloth-Llama-3-8B-Instruct-fine-tuned-997:
-    cmd: PYTHONPATH=. python scripts/sft/evaluate.py --output-file 
-      data/experiments/predict/pl-court-instruct/Unsloth-Llama-3-8B-Instruct-fine-tuned/outputs_997.json
-      --num-proc=-1
-    deps:
-    - hash: md5
-      md5: 82b2c535d99d91b9a34986375bfa31a9
-      path: 
-        data/experiments/predict/pl-court-instruct/Unsloth-Llama-3-8B-Instruct-fine-tuned/outputs_997.json
-      size: 1758747
-    - hash: md5
-      md5: 0644efb76af2c5461185e37a07ba2c17
-      path: scripts/sft/evaluate.py
-      size: 697
-    outs:
-    - hash: md5
-      md5: 68f0244a7871bae1e8bd0642a0f2c22e
-      path: 
-        data/experiments/predict/pl-court-instruct/Unsloth-Llama-3-8B-Instruct-fine-tuned/metrics_997.json
-      size: 305
-  evaluate_pl@pl-court-instruct-Unsloth-Mistral-7B-Instruct-v0.3-42:
-    cmd: PYTHONPATH=. python scripts/sft/evaluate.py --output-file 
-      data/experiments/predict/pl-court-instruct/Unsloth-Mistral-7B-Instruct-v0.3/outputs_42.json
-      --num-proc=-1
-    deps:
-    - hash: md5
-      md5: 4a9d3a2bb1dd47a732bd2df8102bc93f
-      path: 
-        data/experiments/predict/pl-court-instruct/Unsloth-Mistral-7B-Instruct-v0.3/outputs_42.json
-      size: 1799957
-    - hash: md5
-      md5: 0644efb76af2c5461185e37a07ba2c17
-      path: scripts/sft/evaluate.py
-      size: 697
-    outs:
-    - hash: md5
-      md5: 703e92a1c58aca701b128fd28f4697a4
-      path: 
-        data/experiments/predict/pl-court-instruct/Unsloth-Mistral-7B-Instruct-v0.3/metrics_42.json
-      size: 306
-  evaluate_pl@pl-court-instruct-Unsloth-Mistral-7B-Instruct-v0.3-7312:
-    cmd: PYTHONPATH=. python scripts/sft/evaluate.py --output-file 
-      data/experiments/predict/pl-court-instruct/Unsloth-Mistral-7B-Instruct-v0.3/outputs_7312.json
-      --num-proc=-1
-    deps:
-    - hash: md5
-      md5: 77e10dd2ec17e12e171e4bcab1a48e08
-      path: 
-        data/experiments/predict/pl-court-instruct/Unsloth-Mistral-7B-Instruct-v0.3/outputs_7312.json
-      size: 1795629
-    - hash: md5
-      md5: 0644efb76af2c5461185e37a07ba2c17
-      path: scripts/sft/evaluate.py
-      size: 697
-    outs:
-    - hash: md5
-      md5: 6f3c13385fefb9e38f01a42bb210e3f5
-      path: 
-        data/experiments/predict/pl-court-instruct/Unsloth-Mistral-7B-Instruct-v0.3/metrics_7312.json
-      size: 309
-  evaluate_pl@pl-court-instruct-Unsloth-Mistral-7B-Instruct-v0.3-997:
-    cmd: PYTHONPATH=. python scripts/sft/evaluate.py --output-file 
-      data/experiments/predict/pl-court-instruct/Unsloth-Mistral-7B-Instruct-v0.3/outputs_997.json
-      --num-proc=-1
-    deps:
-    - hash: md5
-      md5: bbb883aa388b274bef3e9296df26f68f
-      path: 
-        data/experiments/predict/pl-court-instruct/Unsloth-Mistral-7B-Instruct-v0.3/outputs_997.json
-      size: 1795752
-    - hash: md5
-      md5: 0644efb76af2c5461185e37a07ba2c17
-      path: scripts/sft/evaluate.py
-      size: 697
-    outs:
-    - hash: md5
-      md5: 533df4f640eb0699b5382cc759e0a45d
-      path: 
-        data/experiments/predict/pl-court-instruct/Unsloth-Mistral-7B-Instruct-v0.3/metrics_997.json
-      size: 310
-  evaluate_pl@pl-court-instruct-Unsloth-Mistral-7B-Instruct-v0.3-fine-tuned-42:
-    cmd: PYTHONPATH=. python scripts/sft/evaluate.py --output-file 
-      data/experiments/predict/pl-court-instruct/Unsloth-Mistral-7B-Instruct-v0.3-fine-tuned/outputs_42.json
-      --num-proc=-1
-    deps:
-    - hash: md5
-      md5: 156091297490d893f9815d2ffcf17cbf
-      path: 
-        data/experiments/predict/pl-court-instruct/Unsloth-Mistral-7B-Instruct-v0.3-fine-tuned/outputs_42.json
-      size: 1792160
-    - hash: md5
-      md5: 0644efb76af2c5461185e37a07ba2c17
-      path: scripts/sft/evaluate.py
-      size: 697
-    outs:
-    - hash: md5
-      md5: 89338c144457d5297d844c5f9b341f9f
-      path: 
-        data/experiments/predict/pl-court-instruct/Unsloth-Mistral-7B-Instruct-v0.3-fine-tuned/metrics_42.json
-      size: 307
-  evaluate_pl@pl-court-instruct-Unsloth-Mistral-7B-Instruct-v0.3-fine-tuned-7312:
-    cmd: PYTHONPATH=. python scripts/sft/evaluate.py --output-file 
-      data/experiments/predict/pl-court-instruct/Unsloth-Mistral-7B-Instruct-v0.3-fine-tuned/outputs_7312.json
-      --num-proc=-1
-    deps:
-    - hash: md5
-      md5: 3d336675e54a706fae45349adbaf6ee4
-      path: 
-        data/experiments/predict/pl-court-instruct/Unsloth-Mistral-7B-Instruct-v0.3-fine-tuned/outputs_7312.json
-      size: 1793461
-    - hash: md5
-      md5: 0644efb76af2c5461185e37a07ba2c17
-      path: scripts/sft/evaluate.py
-      size: 697
-    outs:
-    - hash: md5
-      md5: 8c6ac6f31de90a1fb08d73d08a8544dc
-      path: 
-        data/experiments/predict/pl-court-instruct/Unsloth-Mistral-7B-Instruct-v0.3-fine-tuned/metrics_7312.json
-      size: 305
-  evaluate_pl@pl-court-instruct-Unsloth-Mistral-7B-Instruct-v0.3-fine-tuned-997:
-    cmd: PYTHONPATH=. python scripts/sft/evaluate.py --output-file 
-      data/experiments/predict/pl-court-instruct/Unsloth-Mistral-7B-Instruct-v0.3-fine-tuned/outputs_997.json
-      --num-proc=-1
-    deps:
-    - hash: md5
-      md5: 55d682fba1c08c68552e98be6b503b4e
-      path: 
-        data/experiments/predict/pl-court-instruct/Unsloth-Mistral-7B-Instruct-v0.3-fine-tuned/outputs_997.json
-      size: 1790731
-    - hash: md5
-      md5: 0644efb76af2c5461185e37a07ba2c17
-      path: scripts/sft/evaluate.py
-      size: 697
-    outs:
-    - hash: md5
-      md5: 9873757edce9412fdee1ef45513f26ac
-      path: 
-        data/experiments/predict/pl-court-instruct/Unsloth-Mistral-7B-Instruct-v0.3-fine-tuned/metrics_997.json
-      size: 307
-  evaluate_pl@pl-court-instruct-Unsloth-Mistral-Nemo-Instruct-2407-42:
-    cmd: PYTHONPATH=. python scripts/sft/evaluate.py --output-file 
-      data/experiments/predict/pl-court-instruct/Unsloth-Mistral-Nemo-Instruct-2407/outputs_42.json
-      --num-proc=-1
-    deps:
-    - hash: md5
-      md5: 1385f49966e9db2a88a17f53d0887ad8
-      path: 
-        data/experiments/predict/pl-court-instruct/Unsloth-Mistral-Nemo-Instruct-2407/outputs_42.json
-      size: 1741944
-    - hash: md5
-      md5: 0644efb76af2c5461185e37a07ba2c17
-      path: scripts/sft/evaluate.py
-      size: 697
-    outs:
-    - hash: md5
-      md5: 37165fb96f31997589e95108f6c149a3
-      path: 
-        data/experiments/predict/pl-court-instruct/Unsloth-Mistral-Nemo-Instruct-2407/metrics_42.json
-      size: 306
-  evaluate_pl@pl-court-instruct-Unsloth-Mistral-Nemo-Instruct-2407-7312:
-    cmd: PYTHONPATH=. python scripts/sft/evaluate.py --output-file 
-      data/experiments/predict/pl-court-instruct/Unsloth-Mistral-Nemo-Instruct-2407/outputs_7312.json
-      --num-proc=-1
-    deps:
-    - hash: md5
-      md5: 924744efce1483e9128579cad7a4454c
-      path: 
-        data/experiments/predict/pl-court-instruct/Unsloth-Mistral-Nemo-Instruct-2407/outputs_7312.json
-      size: 1748772
-    - hash: md5
-      md5: 0644efb76af2c5461185e37a07ba2c17
-      path: scripts/sft/evaluate.py
-      size: 697
-    outs:
-    - hash: md5
-      md5: 2ea9afa67cf34dc1629a265bce2c3357
-      path: 
-        data/experiments/predict/pl-court-instruct/Unsloth-Mistral-Nemo-Instruct-2407/metrics_7312.json
-      size: 306
-  evaluate_pl@pl-court-instruct-Unsloth-Mistral-Nemo-Instruct-2407-997:
-    cmd: PYTHONPATH=. python scripts/sft/evaluate.py --output-file 
-      data/experiments/predict/pl-court-instruct/Unsloth-Mistral-Nemo-Instruct-2407/outputs_997.json
-      --num-proc=-1
-    deps:
-    - hash: md5
-      md5: 4d023797a9053fd7df61f6b1796112e9
-      path: 
-        data/experiments/predict/pl-court-instruct/Unsloth-Mistral-Nemo-Instruct-2407/outputs_997.json
-      size: 1747404
-    - hash: md5
-      md5: 0644efb76af2c5461185e37a07ba2c17
-      path: scripts/sft/evaluate.py
-      size: 697
-    outs:
-    - hash: md5
-      md5: 122c6d789f343d4e7232d8720b0f577a
-      path: 
-        data/experiments/predict/pl-court-instruct/Unsloth-Mistral-Nemo-Instruct-2407/metrics_997.json
-      size: 303
-  evaluate_pl@pl-court-instruct-Unsloth-Mistral-Nemo-Instruct-2407-fine-tuned-42:
-    cmd: PYTHONPATH=. python scripts/sft/evaluate.py --output-file 
-      data/experiments/predict/pl-court-instruct/Unsloth-Mistral-Nemo-Instruct-2407-fine-tuned/outputs_42.json
-      --num-proc=-1
-    deps:
-    - hash: md5
-      md5: 14d4613f7d9495f5fb5f2d7b81f402a9
-      path: 
-        data/experiments/predict/pl-court-instruct/Unsloth-Mistral-Nemo-Instruct-2407-fine-tuned/outputs_42.json
-      size: 1825646
-    - hash: md5
-      md5: 0644efb76af2c5461185e37a07ba2c17
-      path: scripts/sft/evaluate.py
-      size: 697
-    outs:
-    - hash: md5
-      md5: e43e3fe605787204ba1345dedaefd124
-      path: 
-        data/experiments/predict/pl-court-instruct/Unsloth-Mistral-Nemo-Instruct-2407-fine-tuned/metrics_42.json
-      size: 305
-  evaluate_pl@pl-court-instruct-Unsloth-Mistral-Nemo-Instruct-2407-fine-tuned-7312:
-    cmd: PYTHONPATH=. python scripts/sft/evaluate.py --output-file 
-      data/experiments/predict/pl-court-instruct/Unsloth-Mistral-Nemo-Instruct-2407-fine-tuned/outputs_7312.json
-      --num-proc=-1
-    deps:
-    - hash: md5
-      md5: 302e1dc4f064007e3df88ac1e8acccc5
-      path: 
-        data/experiments/predict/pl-court-instruct/Unsloth-Mistral-Nemo-Instruct-2407-fine-tuned/outputs_7312.json
-      size: 1831330
-    - hash: md5
-      md5: 0644efb76af2c5461185e37a07ba2c17
-      path: scripts/sft/evaluate.py
-      size: 697
-    outs:
-    - hash: md5
-      md5: b5d0fa11fe5557bbe1ee9804d5d09cb1
-      path: 
-        data/experiments/predict/pl-court-instruct/Unsloth-Mistral-Nemo-Instruct-2407-fine-tuned/metrics_7312.json
-      size: 303
-  evaluate_pl@pl-court-instruct-Unsloth-Mistral-Nemo-Instruct-2407-fine-tuned-997:
-    cmd: PYTHONPATH=. python scripts/sft/evaluate.py --output-file 
-      data/experiments/predict/pl-court-instruct/Unsloth-Mistral-Nemo-Instruct-2407-fine-tuned/outputs_997.json
-      --num-proc=-1
-    deps:
-    - hash: md5
-      md5: 41a47dc56efc29b6c2771db68bdacb17
-      path: 
-        data/experiments/predict/pl-court-instruct/Unsloth-Mistral-Nemo-Instruct-2407-fine-tuned/outputs_997.json
-      size: 1822491
-    - hash: md5
-      md5: 0644efb76af2c5461185e37a07ba2c17
-      path: scripts/sft/evaluate.py
-      size: 697
-    outs:
-    - hash: md5
-      md5: 403fc36606ced0ab31d34d3d548f948e
-      path: 
-        data/experiments/predict/pl-court-instruct/Unsloth-Mistral-Nemo-Instruct-2407-fine-tuned/metrics_997.json
-      size: 303
-  evaluate_pl@pl-court-instruct-qra-13b-42:
-    cmd: PYTHONPATH=. python scripts/sft/evaluate.py --output-file data/experiments/predict/pl-court-instruct/qra-13b/outputs_42.json
-      --num-proc=-1
-    deps:
-    - hash: md5
-      md5: dd142d2d1c24c499bbe615bf4b74525c
-      path: data/experiments/predict/pl-court-instruct/qra-13b/outputs_42.json
-      size: 2247396
-    - hash: md5
-      md5: 0644efb76af2c5461185e37a07ba2c17
-      path: scripts/sft/evaluate.py
-      size: 697
-    outs:
-    - hash: md5
-      md5: 861d59d796c9957aba2973741fd77d65
-      path: data/experiments/predict/pl-court-instruct/qra-13b/metrics_42.json
-      size: 202
-  evaluate_pl@pl-court-instruct-qra-13b-7312:
-    cmd: PYTHONPATH=. python scripts/sft/evaluate.py --output-file data/experiments/predict/pl-court-instruct/qra-13b/outputs_7312.json
-      --num-proc=-1
-    deps:
-    - hash: md5
-      md5: fddb307b29b598df3786fc94d479e918
-      path: data/experiments/predict/pl-court-instruct/qra-13b/outputs_7312.json
-      size: 2254243
-    - hash: md5
-      md5: 0644efb76af2c5461185e37a07ba2c17
-      path: scripts/sft/evaluate.py
-      size: 697
-    outs:
-    - hash: md5
-      md5: 78daedab21d1748c95b7308b423e6e73
-      path: data/experiments/predict/pl-court-instruct/qra-13b/metrics_7312.json
-      size: 201
-  evaluate_pl@pl-court-instruct-qra-13b-997:
-    cmd: PYTHONPATH=. python scripts/sft/evaluate.py --output-file data/experiments/predict/pl-court-instruct/qra-13b/outputs_997.json
-      --num-proc=-1
-    deps:
-    - hash: md5
-      md5: 72ef8a411b8f5aeb006c99e5868c754d
-      path: data/experiments/predict/pl-court-instruct/qra-13b/outputs_997.json
-      size: 2252480
-    - hash: md5
-      md5: 0644efb76af2c5461185e37a07ba2c17
-      path: scripts/sft/evaluate.py
-      size: 697
-    outs:
-    - hash: md5
-      md5: c3b7776073786447d84bd5200c39ecb9
-      path: data/experiments/predict/pl-court-instruct/qra-13b/metrics_997.json
-      size: 201
-  evaluate_pl@pl-court-instruct-trurl-13B-academic-42:
-    cmd: PYTHONPATH=. python scripts/sft/evaluate.py --output-file data/experiments/predict/pl-court-instruct/trurl-13B-academic/outputs_42.json
-      --num-proc=-1
-    deps:
-    - hash: md5
-      md5: bb571102170940efc73f02143a530d5b
-      path: data/experiments/predict/pl-court-instruct/trurl-13B-academic/outputs_42.json
-      size: 1289839
-    - hash: md5
-      md5: 0644efb76af2c5461185e37a07ba2c17
-      path: scripts/sft/evaluate.py
-      size: 697
-    outs:
-    - hash: md5
-      md5: 5bb8bd6918ec3d91437d3465cbbee127
-      path: data/experiments/predict/pl-court-instruct/trurl-13B-academic/metrics_42.json
-      size: 311
-  evaluate_pl@pl-court-instruct-trurl-13B-academic-7312:
-    cmd: PYTHONPATH=. python scripts/sft/evaluate.py --output-file data/experiments/predict/pl-court-instruct/trurl-13B-academic/outputs_7312.json
-      --num-proc=-1
-    deps:
-    - hash: md5
-      md5: bcd41ca4629d4cec2440a8ed2f02560f
-      path: data/experiments/predict/pl-court-instruct/trurl-13B-academic/outputs_7312.json
-      size: 1283974
-    - hash: md5
-      md5: 0644efb76af2c5461185e37a07ba2c17
-      path: scripts/sft/evaluate.py
-      size: 697
-    outs:
-    - hash: md5
-      md5: da990070981d0524aa31916fad80e0eb
-      path: data/experiments/predict/pl-court-instruct/trurl-13B-academic/metrics_7312.json
-      size: 313
-  evaluate_pl@pl-court-instruct-trurl-13B-academic-997:
-    cmd: PYTHONPATH=. python scripts/sft/evaluate.py --output-file data/experiments/predict/pl-court-instruct/trurl-13B-academic/outputs_997.json
-      --num-proc=-1
-    deps:
-    - hash: md5
-      md5: 731cff0eb1484682de211336efeff153
-      path: data/experiments/predict/pl-court-instruct/trurl-13B-academic/outputs_997.json
-      size: 1288941
-    - hash: md5
-      md5: 0644efb76af2c5461185e37a07ba2c17
-      path: scripts/sft/evaluate.py
-      size: 697
-    outs:
-    - hash: md5
-      md5: 4d080092735994614eaf7125e5fe5bf2
-      path: data/experiments/predict/pl-court-instruct/trurl-13B-academic/metrics_997.json
-      size: 313
-  instruct_dataset_readme:
-    cmd: jupyter nbconvert  --no-input  --to markdown  --execute nbs/Data/03_Dataset_Description_Instruct.ipynb
-      --output-dir data/datasets/pl/readme/instruct --output README
-    deps:
-    - hash: md5
-      md5: 27e6d517445028d45e5c40b22febece4
-      path: nbs/Data/03_Dataset_Description_Instruct.ipynb
-      size: 16215
-    outs:
-    - hash: md5
-      md5: de02794df3d74d86f8610f040a17dcbe.dir
-      nfiles: 5
-      path: data/datasets/pl/readme/instruct/
-      size: 144326
-  predict_en@en-court-instruct-Unsloth-Llama-3-8B-Instruct-42:
-    cmd: PYTHONPATH=. python scripts/sft/predict.py dataset=en-court-instruct model=Unsloth-Llama-3-8B-Instruct
-      random_seed=42 
-      output_file=data/experiments/predict/en-court-instruct/Unsloth-Llama-3-8B-Instruct/outputs_42.json
-    deps:
-    - hash: md5
-      md5: 56a95874b3e77e7ffec11c00330da5b6
-      path: configs/model/Unsloth-Llama-3-8B-Instruct.yaml
-      size: 176
-    - hash: md5
-      md5: 5fc8b9ac571d4a2209d7d866697252ab
-      path: configs/predict.yaml
-      size: 402
-    - hash: md5
-      md5: f9acd63cd4d682ae2242d7b51f0d974b
-      path: scripts/sft/predict.py
-      size: 3198
-    outs:
-    - hash: md5
-      md5: 761018c0a306fbee63dad2fbc119110d
-      path: 
-        data/experiments/predict/en-court-instruct/Unsloth-Llama-3-8B-Instruct/outputs_42.json
-      size: 821683
-  predict_en@en-court-instruct-Unsloth-Llama-3-8B-Instruct-7312:
-    cmd: PYTHONPATH=. python scripts/sft/predict.py dataset=en-court-instruct model=Unsloth-Llama-3-8B-Instruct
-      random_seed=7312 
-      output_file=data/experiments/predict/en-court-instruct/Unsloth-Llama-3-8B-Instruct/outputs_7312.json
-    deps:
-    - hash: md5
-      md5: 56a95874b3e77e7ffec11c00330da5b6
-      path: configs/model/Unsloth-Llama-3-8B-Instruct.yaml
-      size: 176
-    - hash: md5
-      md5: 5fc8b9ac571d4a2209d7d866697252ab
-      path: configs/predict.yaml
-      size: 402
-    - hash: md5
-      md5: f9acd63cd4d682ae2242d7b51f0d974b
-      path: scripts/sft/predict.py
-      size: 3198
-    outs:
-    - hash: md5
-      md5: a7361535b440251d6ce6232a15cfcdf2
-      path: 
-        data/experiments/predict/en-court-instruct/Unsloth-Llama-3-8B-Instruct/outputs_7312.json
-      size: 818877
-  predict_en@en-court-instruct-Unsloth-Llama-3-8B-Instruct-997:
-    cmd: PYTHONPATH=. python scripts/sft/predict.py dataset=en-court-instruct model=Unsloth-Llama-3-8B-Instruct
-      random_seed=997 
-      output_file=data/experiments/predict/en-court-instruct/Unsloth-Llama-3-8B-Instruct/outputs_997.json
-    deps:
-    - hash: md5
-      md5: 56a95874b3e77e7ffec11c00330da5b6
-      path: configs/model/Unsloth-Llama-3-8B-Instruct.yaml
-      size: 176
-    - hash: md5
-      md5: 5fc8b9ac571d4a2209d7d866697252ab
-      path: configs/predict.yaml
-      size: 402
-    - hash: md5
-      md5: f9acd63cd4d682ae2242d7b51f0d974b
-      path: scripts/sft/predict.py
-      size: 3198
-    outs:
-    - hash: md5
-      md5: 94924275d576271875fecf22c0f9b39e
-      path: 
-        data/experiments/predict/en-court-instruct/Unsloth-Llama-3-8B-Instruct/outputs_997.json
-      size: 817490
-  predict_en@en-court-instruct-Unsloth-Llama-3-8B-Instruct-fine-tuned-en-42:
-    cmd: PYTHONPATH=. python scripts/sft/predict.py dataset=en-court-instruct model=Unsloth-Llama-3-8B-Instruct-fine-tuned-en
-      random_seed=42 
-      output_file=data/experiments/predict/en-court-instruct/Unsloth-Llama-3-8B-Instruct-fine-tuned-en/outputs_42.json
-    deps:
-    - hash: md5
-      md5: 67faffd57ec54260d70eb3a89d2ec130
-      path: configs/model/Unsloth-Llama-3-8B-Instruct-fine-tuned-en.yaml
-      size: 259
-    - hash: md5
-      md5: 5fc8b9ac571d4a2209d7d866697252ab
-      path: configs/predict.yaml
-      size: 402
-    - hash: md5
-      md5: f9acd63cd4d682ae2242d7b51f0d974b
-      path: scripts/sft/predict.py
-      size: 3198
-    outs:
-    - hash: md5
-      md5: 4246a4fafba5e130aac3db6c1c61ce30
-      path: 
-        data/experiments/predict/en-court-instruct/Unsloth-Llama-3-8B-Instruct-fine-tuned-en/outputs_42.json
-      size: 675578
-  predict_en@en-court-instruct-Unsloth-Llama-3-8B-Instruct-fine-tuned-en-7312:
-    cmd: PYTHONPATH=. python scripts/sft/predict.py dataset=en-court-instruct model=Unsloth-Llama-3-8B-Instruct-fine-tuned-en
-      random_seed=7312 
-      output_file=data/experiments/predict/en-court-instruct/Unsloth-Llama-3-8B-Instruct-fine-tuned-en/outputs_7312.json
-    deps:
-    - hash: md5
-      md5: 67faffd57ec54260d70eb3a89d2ec130
-      path: configs/model/Unsloth-Llama-3-8B-Instruct-fine-tuned-en.yaml
-      size: 259
-    - hash: md5
-      md5: 5fc8b9ac571d4a2209d7d866697252ab
-      path: configs/predict.yaml
-      size: 402
-    - hash: md5
-      md5: f9acd63cd4d682ae2242d7b51f0d974b
-      path: scripts/sft/predict.py
-      size: 3198
-    outs:
-    - hash: md5
-      md5: f0b806eebca2f3ddf49d0ff821856b45
-      path: 
-        data/experiments/predict/en-court-instruct/Unsloth-Llama-3-8B-Instruct-fine-tuned-en/outputs_7312.json
-      size: 670935
-  predict_en@en-court-instruct-Unsloth-Llama-3-8B-Instruct-fine-tuned-en-997:
-    cmd: PYTHONPATH=. python scripts/sft/predict.py dataset=en-court-instruct model=Unsloth-Llama-3-8B-Instruct-fine-tuned-en
-      random_seed=997 
-      output_file=data/experiments/predict/en-court-instruct/Unsloth-Llama-3-8B-Instruct-fine-tuned-en/outputs_997.json
-    deps:
-    - hash: md5
-      md5: 67faffd57ec54260d70eb3a89d2ec130
-      path: configs/model/Unsloth-Llama-3-8B-Instruct-fine-tuned-en.yaml
-      size: 259
-    - hash: md5
-      md5: 5fc8b9ac571d4a2209d7d866697252ab
-      path: configs/predict.yaml
-      size: 402
-    - hash: md5
-      md5: f9acd63cd4d682ae2242d7b51f0d974b
-      path: scripts/sft/predict.py
-      size: 3198
-    outs:
-    - hash: md5
-      md5: 4e968cac351ad48ad786d1ecccbbc967
-      path: 
-        data/experiments/predict/en-court-instruct/Unsloth-Llama-3-8B-Instruct-fine-tuned-en/outputs_997.json
-      size: 670674
-  predict_en@en-court-instruct-Unsloth-Mistral-Nemo-Instruct-2407-42:
-    cmd: PYTHONPATH=. python scripts/sft/predict.py dataset=en-court-instruct model=Unsloth-Mistral-Nemo-Instruct-2407
-      random_seed=42 
-      output_file=data/experiments/predict/en-court-instruct/Unsloth-Mistral-Nemo-Instruct-2407/outputs_42.json
-    deps:
-    - hash: md5
-      md5: ca5ac52e503c9f488f98f569811c76dc
-      path: configs/model/Unsloth-Mistral-Nemo-Instruct-2407.yaml
-      size: 261
-    - hash: md5
-      md5: 5fc8b9ac571d4a2209d7d866697252ab
-      path: configs/predict.yaml
-      size: 402
-    - hash: md5
-      md5: f9acd63cd4d682ae2242d7b51f0d974b
-      path: scripts/sft/predict.py
-      size: 3198
-    outs:
-    - hash: md5
-      md5: 4fe25ad80a20ea5d6200136176b3e4ca
-      path: 
-        data/experiments/predict/en-court-instruct/Unsloth-Mistral-Nemo-Instruct-2407/outputs_42.json
-      size: 705218
-  predict_en@en-court-instruct-Unsloth-Mistral-Nemo-Instruct-2407-7312:
-    cmd: PYTHONPATH=. python scripts/sft/predict.py dataset=en-court-instruct model=Unsloth-Mistral-Nemo-Instruct-2407
-      random_seed=7312 
-      output_file=data/experiments/predict/en-court-instruct/Unsloth-Mistral-Nemo-Instruct-2407/outputs_7312.json
-    deps:
-    - hash: md5
-      md5: ca5ac52e503c9f488f98f569811c76dc
-      path: configs/model/Unsloth-Mistral-Nemo-Instruct-2407.yaml
-      size: 261
-    - hash: md5
-      md5: 5fc8b9ac571d4a2209d7d866697252ab
-      path: configs/predict.yaml
-      size: 402
-    - hash: md5
-      md5: f9acd63cd4d682ae2242d7b51f0d974b
-      path: scripts/sft/predict.py
-      size: 3198
-    outs:
-    - hash: md5
-      md5: cf4fdbf0e26e6c793bdca4edd6e365c0
-      path: 
-        data/experiments/predict/en-court-instruct/Unsloth-Mistral-Nemo-Instruct-2407/outputs_7312.json
-      size: 703876
-  predict_en@en-court-instruct-Unsloth-Mistral-Nemo-Instruct-2407-997:
-    cmd: PYTHONPATH=. python scripts/sft/predict.py dataset=en-court-instruct model=Unsloth-Mistral-Nemo-Instruct-2407
-      random_seed=997 
-      output_file=data/experiments/predict/en-court-instruct/Unsloth-Mistral-Nemo-Instruct-2407/outputs_997.json
-    deps:
-    - hash: md5
-      md5: ca5ac52e503c9f488f98f569811c76dc
-      path: configs/model/Unsloth-Mistral-Nemo-Instruct-2407.yaml
-      size: 261
-    - hash: md5
-      md5: 5fc8b9ac571d4a2209d7d866697252ab
-      path: configs/predict.yaml
-      size: 402
-    - hash: md5
-      md5: f9acd63cd4d682ae2242d7b51f0d974b
-      path: scripts/sft/predict.py
-      size: 3198
-    outs:
-    - hash: md5
-      md5: 94c30cf8fe7db71afc58a5c9cdbc0d9f
-      path: 
-        data/experiments/predict/en-court-instruct/Unsloth-Mistral-Nemo-Instruct-2407/outputs_997.json
-      size: 705894
-  predict_en@en-court-instruct-Unsloth-Mistral-Nemo-Instruct-2407-fine-tuned-en-42:
-    cmd: PYTHONPATH=. python scripts/sft/predict.py dataset=en-court-instruct model=Unsloth-Mistral-Nemo-Instruct-2407-fine-tuned-en
-      random_seed=42 
-      output_file=data/experiments/predict/en-court-instruct/Unsloth-Mistral-Nemo-Instruct-2407-fine-tuned-en/outputs_42.json
-    deps:
-    - hash: md5
-      md5: 5986ff103292733bff4662585ae5d860
-      path: configs/model/Unsloth-Mistral-Nemo-Instruct-2407-fine-tuned-en.yaml
-      size: 351
-    - hash: md5
-      md5: 5fc8b9ac571d4a2209d7d866697252ab
-      path: configs/predict.yaml
-      size: 402
-    - hash: md5
-      md5: f9acd63cd4d682ae2242d7b51f0d974b
-      path: scripts/sft/predict.py
-      size: 3198
-    outs:
-    - hash: md5
-      md5: 313fa5a662f37cacae4980a04830f422
-      path: 
-        data/experiments/predict/en-court-instruct/Unsloth-Mistral-Nemo-Instruct-2407-fine-tuned-en/outputs_42.json
-      size: 642688
-  predict_en@en-court-instruct-Unsloth-Mistral-Nemo-Instruct-2407-fine-tuned-en-7312:
-    cmd: PYTHONPATH=. python scripts/sft/predict.py dataset=en-court-instruct model=Unsloth-Mistral-Nemo-Instruct-2407-fine-tuned-en
-      random_seed=7312 
-      output_file=data/experiments/predict/en-court-instruct/Unsloth-Mistral-Nemo-Instruct-2407-fine-tuned-en/outputs_7312.json
-    deps:
-    - hash: md5
-      md5: 5986ff103292733bff4662585ae5d860
-      path: configs/model/Unsloth-Mistral-Nemo-Instruct-2407-fine-tuned-en.yaml
-      size: 351
-    - hash: md5
-      md5: 5fc8b9ac571d4a2209d7d866697252ab
-      path: configs/predict.yaml
-      size: 402
-    - hash: md5
-      md5: f9acd63cd4d682ae2242d7b51f0d974b
-      path: scripts/sft/predict.py
-      size: 3198
-    outs:
-    - hash: md5
-      md5: 4ed8db93aa14f1cc98e276d3989efa9e
-      path: 
-        data/experiments/predict/en-court-instruct/Unsloth-Mistral-Nemo-Instruct-2407-fine-tuned-en/outputs_7312.json
-      size: 642730
-  predict_en@en-court-instruct-Unsloth-Mistral-Nemo-Instruct-2407-fine-tuned-en-997:
-    cmd: PYTHONPATH=. python scripts/sft/predict.py dataset=en-court-instruct model=Unsloth-Mistral-Nemo-Instruct-2407-fine-tuned-en
-      random_seed=997 
-      output_file=data/experiments/predict/en-court-instruct/Unsloth-Mistral-Nemo-Instruct-2407-fine-tuned-en/outputs_997.json
-    deps:
-    - hash: md5
-      md5: 5986ff103292733bff4662585ae5d860
-      path: configs/model/Unsloth-Mistral-Nemo-Instruct-2407-fine-tuned-en.yaml
-      size: 351
-    - hash: md5
-      md5: 5fc8b9ac571d4a2209d7d866697252ab
-      path: configs/predict.yaml
-      size: 402
-    - hash: md5
-      md5: f9acd63cd4d682ae2242d7b51f0d974b
-      path: scripts/sft/predict.py
-      size: 3198
-    outs:
-    - hash: md5
-      md5: 787c129090aa1b64e337b236a4391402
-      path: 
-        data/experiments/predict/en-court-instruct/Unsloth-Mistral-Nemo-Instruct-2407-fine-tuned-en/outputs_997.json
-      size: 642477
-  predict_pl@pl-court-instruct-Bielik-11B-v2.2-Instruct-42:
-    cmd: PYTHONPATH=. python scripts/sft/predict.py dataset=pl-court-instruct model=Bielik-11B-v2.2-Instruct
-      random_seed=42 
-      output_file=data/experiments/predict/pl-court-instruct/Bielik-11B-v2.2-Instruct/outputs_42.json
-    deps:
-    - hash: md5
-      md5: 1cfb3fbe30fac3e07a30339e6bf197c9
-      path: configs/model/Bielik-11B-v2.2-Instruct.yaml
-      size: 175
-    - hash: md5
-      md5: 5fc8b9ac571d4a2209d7d866697252ab
-      path: configs/predict.yaml
-      size: 402
-    - hash: md5
-      md5: f9acd63cd4d682ae2242d7b51f0d974b
-      path: scripts/sft/predict.py
-      size: 3198
-    outs:
-    - hash: md5
-      md5: c3e404c898e3e193ac3aa910187b4f9f
-      path: 
-        data/experiments/predict/pl-court-instruct/Bielik-11B-v2.2-Instruct/outputs_42.json
-      size: 1734129
-  predict_pl@pl-court-instruct-Bielik-11B-v2.2-Instruct-7312:
-    cmd: PYTHONPATH=. python scripts/sft/predict.py dataset=pl-court-instruct model=Bielik-11B-v2.2-Instruct
-      random_seed=7312 
-      output_file=data/experiments/predict/pl-court-instruct/Bielik-11B-v2.2-Instruct/outputs_7312.json
-    deps:
-    - hash: md5
-      md5: 1cfb3fbe30fac3e07a30339e6bf197c9
-      path: configs/model/Bielik-11B-v2.2-Instruct.yaml
-      size: 175
-    - hash: md5
-      md5: 5fc8b9ac571d4a2209d7d866697252ab
-      path: configs/predict.yaml
-      size: 402
-    - hash: md5
-      md5: f9acd63cd4d682ae2242d7b51f0d974b
-      path: scripts/sft/predict.py
-      size: 3198
-    outs:
-    - hash: md5
-      md5: d4a2ab2393a58f0d7e1897859eccb626
-      path: 
-        data/experiments/predict/pl-court-instruct/Bielik-11B-v2.2-Instruct/outputs_7312.json
-      size: 1734772
-  predict_pl@pl-court-instruct-Bielik-11B-v2.2-Instruct-997:
-    cmd: PYTHONPATH=. python scripts/sft/predict.py dataset=pl-court-instruct model=Bielik-11B-v2.2-Instruct
-      random_seed=997 
-      output_file=data/experiments/predict/pl-court-instruct/Bielik-11B-v2.2-Instruct/outputs_997.json
-    deps:
-    - hash: md5
-      md5: 1cfb3fbe30fac3e07a30339e6bf197c9
-      path: configs/model/Bielik-11B-v2.2-Instruct.yaml
-      size: 175
-    - hash: md5
-      md5: 5fc8b9ac571d4a2209d7d866697252ab
-      path: configs/predict.yaml
-      size: 402
-    - hash: md5
-      md5: f9acd63cd4d682ae2242d7b51f0d974b
-      path: scripts/sft/predict.py
-      size: 3198
-    outs:
-    - hash: md5
-      md5: 8f4f6bc97e33b3b2728bebb7620a4968
-      path: 
-        data/experiments/predict/pl-court-instruct/Bielik-11B-v2.2-Instruct/outputs_997.json
-      size: 1731689
-  predict_pl@pl-court-instruct-Bielik-11B-v2.2-Instruct-fine-tuned-42:
-    cmd: PYTHONPATH=. python scripts/sft/predict.py dataset=pl-court-instruct model=Bielik-11B-v2.2-Instruct-fine-tuned
-      random_seed=42 
-      output_file=data/experiments/predict/pl-court-instruct/Bielik-11B-v2.2-Instruct-fine-tuned/outputs_42.json
-    deps:
-    - hash: md5
-      md5: b72e852654399c31589e5368e554cbfb
-      path: configs/model/Bielik-11B-v2.2-Instruct-fine-tuned.yaml
-      size: 256
-    - hash: md5
-      md5: 5fc8b9ac571d4a2209d7d866697252ab
-      path: configs/predict.yaml
-      size: 402
-    - hash: md5
-      md5: f9acd63cd4d682ae2242d7b51f0d974b
-      path: scripts/sft/predict.py
-      size: 3198
-    outs:
-    - hash: md5
-      md5: dfd5d7389b312686428cc967aea5a5b9
-      path: 
-        data/experiments/predict/pl-court-instruct/Bielik-11B-v2.2-Instruct-fine-tuned/outputs_42.json
-      size: 1860743
-  predict_pl@pl-court-instruct-Bielik-11B-v2.2-Instruct-fine-tuned-7312:
-    cmd: PYTHONPATH=. python scripts/sft/predict.py dataset=pl-court-instruct model=Bielik-11B-v2.2-Instruct-fine-tuned
-      random_seed=7312 
-      output_file=data/experiments/predict/pl-court-instruct/Bielik-11B-v2.2-Instruct-fine-tuned/outputs_7312.json
-    deps:
-    - hash: md5
-      md5: b72e852654399c31589e5368e554cbfb
-      path: configs/model/Bielik-11B-v2.2-Instruct-fine-tuned.yaml
-      size: 256
-    - hash: md5
-      md5: 5fc8b9ac571d4a2209d7d866697252ab
-      path: configs/predict.yaml
-      size: 402
-    - hash: md5
-      md5: f9acd63cd4d682ae2242d7b51f0d974b
-      path: scripts/sft/predict.py
-      size: 3198
-    outs:
-    - hash: md5
-      md5: 8fa2faeda5a577c06cd6bf35b8702330
-      path: 
-        data/experiments/predict/pl-court-instruct/Bielik-11B-v2.2-Instruct-fine-tuned/outputs_7312.json
-      size: 1857569
-  predict_pl@pl-court-instruct-Bielik-11B-v2.2-Instruct-fine-tuned-997:
-    cmd: PYTHONPATH=. python scripts/sft/predict.py dataset=pl-court-instruct model=Bielik-11B-v2.2-Instruct-fine-tuned
-      random_seed=997 
-      output_file=data/experiments/predict/pl-court-instruct/Bielik-11B-v2.2-Instruct-fine-tuned/outputs_997.json
-    deps:
-    - hash: md5
-      md5: b72e852654399c31589e5368e554cbfb
-      path: configs/model/Bielik-11B-v2.2-Instruct-fine-tuned.yaml
-      size: 256
-    - hash: md5
-      md5: 5fc8b9ac571d4a2209d7d866697252ab
-      path: configs/predict.yaml
-      size: 402
-    - hash: md5
-      md5: f9acd63cd4d682ae2242d7b51f0d974b
-      path: scripts/sft/predict.py
-      size: 3198
-    outs:
-    - hash: md5
-      md5: ba53d76f701eddb60a182de49d992878
-      path: 
-        data/experiments/predict/pl-court-instruct/Bielik-11B-v2.2-Instruct-fine-tuned/outputs_997.json
-      size: 1857855
-  predict_pl@pl-court-instruct-Bielik-7B-Instruct-v0.1-42:
-    cmd: PYTHONPATH=. python scripts/sft/predict.py dataset=pl-court-instruct model=Bielik-7B-Instruct-v0.1
-      random_seed=42 
-      output_file=data/experiments/predict/pl-court-instruct/Bielik-7B-Instruct-v0.1/outputs_42.json
-    deps:
-    - hash: md5
-      md5: c3412525e9819b53fbad06363a07a871
-      path: configs/model/Bielik-7B-Instruct-v0.1.yaml
-      size: 173
-    - hash: md5
-      md5: 5fc8b9ac571d4a2209d7d866697252ab
-      path: configs/predict.yaml
-      size: 402
-    - hash: md5
-      md5: f9acd63cd4d682ae2242d7b51f0d974b
-      path: scripts/sft/predict.py
-      size: 3198
-    outs:
-    - hash: md5
-      md5: 2dc39513a04910c5d0c54380166639d9
-      path: 
-        data/experiments/predict/pl-court-instruct/Bielik-7B-Instruct-v0.1/outputs_42.json
-      size: 2029644
-  predict_pl@pl-court-instruct-Bielik-7B-Instruct-v0.1-7312:
-    cmd: PYTHONPATH=. python scripts/sft/predict.py dataset=pl-court-instruct model=Bielik-7B-Instruct-v0.1
-      random_seed=7312 
-      output_file=data/experiments/predict/pl-court-instruct/Bielik-7B-Instruct-v0.1/outputs_7312.json
-    deps:
-    - hash: md5
-      md5: c3412525e9819b53fbad06363a07a871
-      path: configs/model/Bielik-7B-Instruct-v0.1.yaml
-      size: 173
-    - hash: md5
-      md5: 5fc8b9ac571d4a2209d7d866697252ab
-      path: configs/predict.yaml
-      size: 402
-    - hash: md5
-      md5: f9acd63cd4d682ae2242d7b51f0d974b
-      path: scripts/sft/predict.py
-      size: 3198
-    outs:
-    - hash: md5
-      md5: ae39bf31296ffe82c0f6a3e8c9ff63aa
-      path: 
-        data/experiments/predict/pl-court-instruct/Bielik-7B-Instruct-v0.1/outputs_7312.json
-      size: 2014399
-  predict_pl@pl-court-instruct-Bielik-7B-Instruct-v0.1-997:
-    cmd: PYTHONPATH=. python scripts/sft/predict.py dataset=pl-court-instruct model=Bielik-7B-Instruct-v0.1
-      random_seed=997 
-      output_file=data/experiments/predict/pl-court-instruct/Bielik-7B-Instruct-v0.1/outputs_997.json
-    deps:
-    - hash: md5
-      md5: c3412525e9819b53fbad06363a07a871
-      path: configs/model/Bielik-7B-Instruct-v0.1.yaml
-      size: 173
-    - hash: md5
-      md5: 5fc8b9ac571d4a2209d7d866697252ab
-      path: configs/predict.yaml
-      size: 402
-    - hash: md5
-      md5: f9acd63cd4d682ae2242d7b51f0d974b
-      path: scripts/sft/predict.py
-      size: 3198
-    outs:
-    - hash: md5
-      md5: fac04d78ad020b50f79fc7277a037e8e
-      path: 
-        data/experiments/predict/pl-court-instruct/Bielik-7B-Instruct-v0.1/outputs_997.json
-      size: 2016400
-  predict_pl@pl-court-instruct-Bielik-7B-Instruct-v0.1-fine-tuned-42:
-    cmd: PYTHONPATH=. python scripts/sft/predict.py dataset=pl-court-instruct model=Bielik-7B-Instruct-v0.1-fine-tuned
-      random_seed=42 
-      output_file=data/experiments/predict/pl-court-instruct/Bielik-7B-Instruct-v0.1-fine-tuned/outputs_42.json
-    deps:
-    - hash: md5
-      md5: 2d9590869dfe247d7c6335f3cd7dd0c2
-      path: configs/model/Bielik-7B-Instruct-v0.1-fine-tuned.yaml
-      size: 253
-    - hash: md5
-      md5: 5fc8b9ac571d4a2209d7d866697252ab
-      path: configs/predict.yaml
-      size: 402
-    - hash: md5
-      md5: f9acd63cd4d682ae2242d7b51f0d974b
-      path: scripts/sft/predict.py
-      size: 3198
-    outs:
-    - hash: md5
-      md5: 178eb0649617d4a698da6c9e315e84c5
-      path: 
-        data/experiments/predict/pl-court-instruct/Bielik-7B-Instruct-v0.1-fine-tuned/outputs_42.json
-      size: 2034749
-  predict_pl@pl-court-instruct-Bielik-7B-Instruct-v0.1-fine-tuned-7312:
-    cmd: PYTHONPATH=. python scripts/sft/predict.py dataset=pl-court-instruct model=Bielik-7B-Instruct-v0.1-fine-tuned
-      random_seed=7312 
-      output_file=data/experiments/predict/pl-court-instruct/Bielik-7B-Instruct-v0.1-fine-tuned/outputs_7312.json
-    deps:
-    - hash: md5
-      md5: 2d9590869dfe247d7c6335f3cd7dd0c2
-      path: configs/model/Bielik-7B-Instruct-v0.1-fine-tuned.yaml
-      size: 253
-    - hash: md5
-      md5: 5fc8b9ac571d4a2209d7d866697252ab
-      path: configs/predict.yaml
-      size: 402
-    - hash: md5
-      md5: f9acd63cd4d682ae2242d7b51f0d974b
-      path: scripts/sft/predict.py
-      size: 3198
-    outs:
-    - hash: md5
-      md5: 743ea22448bc73a7a991da075fca8841
-      path: 
-        data/experiments/predict/pl-court-instruct/Bielik-7B-Instruct-v0.1-fine-tuned/outputs_7312.json
-      size: 2031343
-  predict_pl@pl-court-instruct-Bielik-7B-Instruct-v0.1-fine-tuned-997:
-    cmd: PYTHONPATH=. python scripts/sft/predict.py dataset=pl-court-instruct model=Bielik-7B-Instruct-v0.1-fine-tuned
-      random_seed=997 
-      output_file=data/experiments/predict/pl-court-instruct/Bielik-7B-Instruct-v0.1-fine-tuned/outputs_997.json
-    deps:
-    - hash: md5
-      md5: 2d9590869dfe247d7c6335f3cd7dd0c2
-      path: configs/model/Bielik-7B-Instruct-v0.1-fine-tuned.yaml
-      size: 253
-    - hash: md5
-      md5: 5fc8b9ac571d4a2209d7d866697252ab
-      path: configs/predict.yaml
-      size: 402
-    - hash: md5
-      md5: f9acd63cd4d682ae2242d7b51f0d974b
-      path: scripts/sft/predict.py
-      size: 3198
-    outs:
-    - hash: md5
-      md5: 433a4b2aa7870a134277a265d099a588
-      path: 
-        data/experiments/predict/pl-court-instruct/Bielik-7B-Instruct-v0.1-fine-tuned/outputs_997.json
-      size: 2029482
-  predict_pl@pl-court-instruct-Unsloth-Llama-3-8B-Instruct-42:
-    cmd: PYTHONPATH=. python scripts/sft/predict.py dataset=pl-court-instruct model=Unsloth-Llama-3-8B-Instruct
-      random_seed=42 
-      output_file=data/experiments/predict/pl-court-instruct/Unsloth-Llama-3-8B-Instruct/outputs_42.json
-    deps:
-    - hash: md5
-      md5: 56a95874b3e77e7ffec11c00330da5b6
-      path: configs/model/Unsloth-Llama-3-8B-Instruct.yaml
-      size: 176
-    - hash: md5
-      md5: 5fc8b9ac571d4a2209d7d866697252ab
-      path: configs/predict.yaml
-      size: 402
-    - hash: md5
-      md5: f9acd63cd4d682ae2242d7b51f0d974b
-      path: scripts/sft/predict.py
-      size: 3198
-    outs:
-    - hash: md5
-      md5: e99c88720116c951087b6125e5f4be4d
-      path: 
-        data/experiments/predict/pl-court-instruct/Unsloth-Llama-3-8B-Instruct/outputs_42.json
-      size: 2008073
-  predict_pl@pl-court-instruct-Unsloth-Llama-3-8B-Instruct-7312:
-    cmd: PYTHONPATH=. python scripts/sft/predict.py dataset=pl-court-instruct model=Unsloth-Llama-3-8B-Instruct
-      random_seed=7312 
-      output_file=data/experiments/predict/pl-court-instruct/Unsloth-Llama-3-8B-Instruct/outputs_7312.json
-    deps:
-    - hash: md5
-      md5: 56a95874b3e77e7ffec11c00330da5b6
-      path: configs/model/Unsloth-Llama-3-8B-Instruct.yaml
-      size: 176
-    - hash: md5
-      md5: 5fc8b9ac571d4a2209d7d866697252ab
-      path: configs/predict.yaml
-      size: 402
-    - hash: md5
-      md5: f9acd63cd4d682ae2242d7b51f0d974b
-      path: scripts/sft/predict.py
-      size: 3198
-    outs:
-    - hash: md5
-      md5: 4c25368aacb7402b1b2cae9368d187d1
-      path: 
-        data/experiments/predict/pl-court-instruct/Unsloth-Llama-3-8B-Instruct/outputs_7312.json
-      size: 2013637
-  predict_pl@pl-court-instruct-Unsloth-Llama-3-8B-Instruct-997:
-    cmd: PYTHONPATH=. python scripts/sft/predict.py dataset=pl-court-instruct model=Unsloth-Llama-3-8B-Instruct
-      random_seed=997 
-      output_file=data/experiments/predict/pl-court-instruct/Unsloth-Llama-3-8B-Instruct/outputs_997.json
-    deps:
-    - hash: md5
-      md5: 56a95874b3e77e7ffec11c00330da5b6
-      path: configs/model/Unsloth-Llama-3-8B-Instruct.yaml
-      size: 176
-    - hash: md5
-      md5: 5fc8b9ac571d4a2209d7d866697252ab
-      path: configs/predict.yaml
-      size: 402
-    - hash: md5
-      md5: f9acd63cd4d682ae2242d7b51f0d974b
-      path: scripts/sft/predict.py
-      size: 3198
-    outs:
-    - hash: md5
-      md5: baef589507248af212aaae51602fd999
-      path: 
-        data/experiments/predict/pl-court-instruct/Unsloth-Llama-3-8B-Instruct/outputs_997.json
-      size: 2010150
-  predict_pl@pl-court-instruct-Unsloth-Llama-3-8B-Instruct-fine-tuned-42:
-    cmd: PYTHONPATH=. python scripts/sft/predict.py dataset=pl-court-instruct model=Unsloth-Llama-3-8B-Instruct-fine-tuned
-      random_seed=42 
-      output_file=data/experiments/predict/pl-court-instruct/Unsloth-Llama-3-8B-Instruct-fine-tuned/outputs_42.json
-=======
     - path: 
         data/experiments/predict/raw_vllm/pl_court_swiss_franc_loans/annotated/llama_3.1_8b_instruct/info_extraction_annotated_json/swiss_franc_loans/seed_997/config.yaml
       hash: md5
@@ -3950,7 +1793,6 @@
   convert_splits_to_predcictions@datasets_outputs0:
     cmd: PYTHONPATH=. python scripts/dataset/convert_splits_to_eval_data.py --dataset-name-or-path
       data/datasets/pl/swiss_franc_loans --output-dir data/experiments/predict/raw/pl_court_swiss_franc_loans/test/gpt_4.1/
->>>>>>> 85d707f7
     deps:
     - path: data/datasets/pl/swiss_franc_loans
       hash: md5
@@ -3962,17 +1804,6 @@
       md5: 8d8cf0c11690b8ea0dbf5964f6cfe8bc
       size: 853
     outs:
-<<<<<<< HEAD
-    - hash: md5
-      md5: 289b719e8c7166e578417e5706bdc4e3
-      path: 
-        data/experiments/predict/pl-court-instruct/Unsloth-Llama-3-8B-Instruct-fine-tuned/outputs_42.json
-      size: 1760355
-  predict_pl@pl-court-instruct-Unsloth-Llama-3-8B-Instruct-fine-tuned-7312:
-    cmd: PYTHONPATH=. python scripts/sft/predict.py dataset=pl-court-instruct model=Unsloth-Llama-3-8B-Instruct-fine-tuned
-      random_seed=7312 
-      output_file=data/experiments/predict/pl-court-instruct/Unsloth-Llama-3-8B-Instruct-fine-tuned/outputs_7312.json
-=======
     - path: 
         data/experiments/predict/raw/pl_court_swiss_franc_loans/test/gpt_4.1//predictions.json
       hash: md5
@@ -3981,7 +1812,6 @@
   convert_splits_to_predcictions@datasets_outputs1:
     cmd: PYTHONPATH=. python scripts/dataset/convert_splits_to_eval_data.py --dataset-name-or-path
       data/datasets/en/en_appealcourt_coded --output-dir data/experiments/predict/raw/en_appealcourt_coded/test/gpt_4.1/
->>>>>>> 85d707f7
     deps:
     - path: data/datasets/en/en_appealcourt_coded
       hash: md5
@@ -3993,17 +1823,6 @@
       md5: 8d8cf0c11690b8ea0dbf5964f6cfe8bc
       size: 853
     outs:
-<<<<<<< HEAD
-    - hash: md5
-      md5: 25bee3b4ee09b36d636095b4c927a0d3
-      path: 
-        data/experiments/predict/pl-court-instruct/Unsloth-Llama-3-8B-Instruct-fine-tuned/outputs_7312.json
-      size: 1759194
-  predict_pl@pl-court-instruct-Unsloth-Llama-3-8B-Instruct-fine-tuned-997:
-    cmd: PYTHONPATH=. python scripts/sft/predict.py dataset=pl-court-instruct model=Unsloth-Llama-3-8B-Instruct-fine-tuned
-      random_seed=997 
-      output_file=data/experiments/predict/pl-court-instruct/Unsloth-Llama-3-8B-Instruct-fine-tuned/outputs_997.json
-=======
     - path: data/experiments/predict/raw/en_appealcourt_coded/test/gpt_4.1//predictions.json
       hash: md5
       md5: b309c0884dbc4964f8ccaaa93393561c
@@ -4011,7 +1830,6 @@
   ? evaluate_llm_as_judge_on_preannotations@data/experiments/predict/raw/en_appealcourt_coded/test/gpt_4.1/-gpt-4.1-mini-2025-04-14
   : cmd: PYTHONPATH=. python scripts/sft/llm_as_judge.py data/experiments/predict/raw/en_appealcourt_coded/test/gpt_4.1//predictions.json
       configs/ie_schema/swiss_franc_loans.yaml --judge-model=gpt-4.1-mini-2025-04-14
->>>>>>> 85d707f7
     deps:
     - path: configs/ie_schema/swiss_franc_loans.yaml
       hash: md5
@@ -4026,17 +1844,6 @@
       md5: 86e6c038a8f496387ff6526997679441
       size: 6547
     outs:
-<<<<<<< HEAD
-    - hash: md5
-      md5: 82b2c535d99d91b9a34986375bfa31a9
-      path: 
-        data/experiments/predict/pl-court-instruct/Unsloth-Llama-3-8B-Instruct-fine-tuned/outputs_997.json
-      size: 1758747
-  predict_pl@pl-court-instruct-Unsloth-Mistral-7B-Instruct-v0.3-42:
-    cmd: PYTHONPATH=. python scripts/sft/predict.py dataset=pl-court-instruct model=Unsloth-Mistral-7B-Instruct-v0.3
-      random_seed=42 
-      output_file=data/experiments/predict/pl-court-instruct/Unsloth-Mistral-7B-Instruct-v0.3/outputs_42.json
-=======
     - path: 
         data/experiments/predict/raw/en_appealcourt_coded/test/gpt_4.1//llm_as_judge_gpt-4.1-mini-2025-04-14.json
       hash: md5
@@ -4045,7 +1852,6 @@
   evaluate_llm_as_judge_on_preannotations@pred_schema1-gpt-4.1-mini-2025-04-14:
     cmd: PYTHONPATH=. python scripts/sft/llm_as_judge.py data/experiments/predict/raw/en_appealcourt_coded/test/gpt_4.1//predictions.json
       configs/ie_schema/en_appealcourt.yaml --judge-model=gpt-4.1-mini-2025-04-14
->>>>>>> 85d707f7
     deps:
     - path: configs/ie_schema/en_appealcourt.yaml
       hash: md5
@@ -4060,273 +1866,6 @@
       md5: 86e6c038a8f496387ff6526997679441
       size: 6547
     outs:
-<<<<<<< HEAD
-    - hash: md5
-      md5: 4a9d3a2bb1dd47a732bd2df8102bc93f
-      path: 
-        data/experiments/predict/pl-court-instruct/Unsloth-Mistral-7B-Instruct-v0.3/outputs_42.json
-      size: 1799957
-  predict_pl@pl-court-instruct-Unsloth-Mistral-7B-Instruct-v0.3-7312:
-    cmd: PYTHONPATH=. python scripts/sft/predict.py dataset=pl-court-instruct model=Unsloth-Mistral-7B-Instruct-v0.3
-      random_seed=7312 
-      output_file=data/experiments/predict/pl-court-instruct/Unsloth-Mistral-7B-Instruct-v0.3/outputs_7312.json
-    deps:
-    - hash: md5
-      md5: d184e20107315876e7751bdc7c3841ad
-      path: configs/model/Unsloth-Mistral-7B-Instruct-v0.3.yaml
-      size: 182
-    - hash: md5
-      md5: 5fc8b9ac571d4a2209d7d866697252ab
-      path: configs/predict.yaml
-      size: 402
-    - hash: md5
-      md5: f9acd63cd4d682ae2242d7b51f0d974b
-      path: scripts/sft/predict.py
-      size: 3198
-    outs:
-    - hash: md5
-      md5: 77e10dd2ec17e12e171e4bcab1a48e08
-      path: 
-        data/experiments/predict/pl-court-instruct/Unsloth-Mistral-7B-Instruct-v0.3/outputs_7312.json
-      size: 1795629
-  predict_pl@pl-court-instruct-Unsloth-Mistral-7B-Instruct-v0.3-997:
-    cmd: PYTHONPATH=. python scripts/sft/predict.py dataset=pl-court-instruct model=Unsloth-Mistral-7B-Instruct-v0.3
-      random_seed=997 
-      output_file=data/experiments/predict/pl-court-instruct/Unsloth-Mistral-7B-Instruct-v0.3/outputs_997.json
-    deps:
-    - hash: md5
-      md5: d184e20107315876e7751bdc7c3841ad
-      path: configs/model/Unsloth-Mistral-7B-Instruct-v0.3.yaml
-      size: 182
-    - hash: md5
-      md5: 5fc8b9ac571d4a2209d7d866697252ab
-      path: configs/predict.yaml
-      size: 402
-    - hash: md5
-      md5: f9acd63cd4d682ae2242d7b51f0d974b
-      path: scripts/sft/predict.py
-      size: 3198
-    outs:
-    - hash: md5
-      md5: bbb883aa388b274bef3e9296df26f68f
-      path: 
-        data/experiments/predict/pl-court-instruct/Unsloth-Mistral-7B-Instruct-v0.3/outputs_997.json
-      size: 1795752
-  predict_pl@pl-court-instruct-Unsloth-Mistral-7B-Instruct-v0.3-fine-tuned-42:
-    cmd: PYTHONPATH=. python scripts/sft/predict.py dataset=pl-court-instruct model=Unsloth-Mistral-7B-Instruct-v0.3-fine-tuned
-      random_seed=42 
-      output_file=data/experiments/predict/pl-court-instruct/Unsloth-Mistral-7B-Instruct-v0.3-fine-tuned/outputs_42.json
-    deps:
-    - hash: md5
-      md5: 828382dc03dbed80cff4a3358321dc4a
-      path: configs/model/Unsloth-Mistral-7B-Instruct-v0.3-fine-tuned.yaml
-      size: 271
-    - hash: md5
-      md5: 5fc8b9ac571d4a2209d7d866697252ab
-      path: configs/predict.yaml
-      size: 402
-    - hash: md5
-      md5: f9acd63cd4d682ae2242d7b51f0d974b
-      path: scripts/sft/predict.py
-      size: 3198
-    outs:
-    - hash: md5
-      md5: 156091297490d893f9815d2ffcf17cbf
-      path: 
-        data/experiments/predict/pl-court-instruct/Unsloth-Mistral-7B-Instruct-v0.3-fine-tuned/outputs_42.json
-      size: 1792160
-  predict_pl@pl-court-instruct-Unsloth-Mistral-7B-Instruct-v0.3-fine-tuned-7312:
-    cmd: PYTHONPATH=. python scripts/sft/predict.py dataset=pl-court-instruct model=Unsloth-Mistral-7B-Instruct-v0.3-fine-tuned
-      random_seed=7312 
-      output_file=data/experiments/predict/pl-court-instruct/Unsloth-Mistral-7B-Instruct-v0.3-fine-tuned/outputs_7312.json
-    deps:
-    - hash: md5
-      md5: 828382dc03dbed80cff4a3358321dc4a
-      path: configs/model/Unsloth-Mistral-7B-Instruct-v0.3-fine-tuned.yaml
-      size: 271
-    - hash: md5
-      md5: 5fc8b9ac571d4a2209d7d866697252ab
-      path: configs/predict.yaml
-      size: 402
-    - hash: md5
-      md5: f9acd63cd4d682ae2242d7b51f0d974b
-      path: scripts/sft/predict.py
-      size: 3198
-    outs:
-    - hash: md5
-      md5: 3d336675e54a706fae45349adbaf6ee4
-      path: 
-        data/experiments/predict/pl-court-instruct/Unsloth-Mistral-7B-Instruct-v0.3-fine-tuned/outputs_7312.json
-      size: 1793461
-  predict_pl@pl-court-instruct-Unsloth-Mistral-7B-Instruct-v0.3-fine-tuned-997:
-    cmd: PYTHONPATH=. python scripts/sft/predict.py dataset=pl-court-instruct model=Unsloth-Mistral-7B-Instruct-v0.3-fine-tuned
-      random_seed=997 
-      output_file=data/experiments/predict/pl-court-instruct/Unsloth-Mistral-7B-Instruct-v0.3-fine-tuned/outputs_997.json
-    deps:
-    - hash: md5
-      md5: 828382dc03dbed80cff4a3358321dc4a
-      path: configs/model/Unsloth-Mistral-7B-Instruct-v0.3-fine-tuned.yaml
-      size: 271
-    - hash: md5
-      md5: 5fc8b9ac571d4a2209d7d866697252ab
-      path: configs/predict.yaml
-      size: 402
-    - hash: md5
-      md5: f9acd63cd4d682ae2242d7b51f0d974b
-      path: scripts/sft/predict.py
-      size: 3198
-    outs:
-    - hash: md5
-      md5: 55d682fba1c08c68552e98be6b503b4e
-      path: 
-        data/experiments/predict/pl-court-instruct/Unsloth-Mistral-7B-Instruct-v0.3-fine-tuned/outputs_997.json
-      size: 1790731
-  predict_pl@pl-court-instruct-Unsloth-Mistral-Nemo-Instruct-2407-42:
-    cmd: PYTHONPATH=. python scripts/sft/predict.py dataset=pl-court-instruct model=Unsloth-Mistral-Nemo-Instruct-2407
-      random_seed=42 
-      output_file=data/experiments/predict/pl-court-instruct/Unsloth-Mistral-Nemo-Instruct-2407/outputs_42.json
-    deps:
-    - hash: md5
-      md5: ca5ac52e503c9f488f98f569811c76dc
-      path: configs/model/Unsloth-Mistral-Nemo-Instruct-2407.yaml
-      size: 261
-    - hash: md5
-      md5: 5fc8b9ac571d4a2209d7d866697252ab
-      path: configs/predict.yaml
-      size: 402
-    - hash: md5
-      md5: f9acd63cd4d682ae2242d7b51f0d974b
-      path: scripts/sft/predict.py
-      size: 3198
-    outs:
-    - hash: md5
-      md5: 1385f49966e9db2a88a17f53d0887ad8
-      path: 
-        data/experiments/predict/pl-court-instruct/Unsloth-Mistral-Nemo-Instruct-2407/outputs_42.json
-      size: 1741944
-  predict_pl@pl-court-instruct-Unsloth-Mistral-Nemo-Instruct-2407-7312:
-    cmd: PYTHONPATH=. python scripts/sft/predict.py dataset=pl-court-instruct model=Unsloth-Mistral-Nemo-Instruct-2407
-      random_seed=7312 
-      output_file=data/experiments/predict/pl-court-instruct/Unsloth-Mistral-Nemo-Instruct-2407/outputs_7312.json
-    deps:
-    - hash: md5
-      md5: ca5ac52e503c9f488f98f569811c76dc
-      path: configs/model/Unsloth-Mistral-Nemo-Instruct-2407.yaml
-      size: 261
-    - hash: md5
-      md5: 5fc8b9ac571d4a2209d7d866697252ab
-      path: configs/predict.yaml
-      size: 402
-    - hash: md5
-      md5: f9acd63cd4d682ae2242d7b51f0d974b
-      path: scripts/sft/predict.py
-      size: 3198
-    outs:
-    - hash: md5
-      md5: 924744efce1483e9128579cad7a4454c
-      path: 
-        data/experiments/predict/pl-court-instruct/Unsloth-Mistral-Nemo-Instruct-2407/outputs_7312.json
-      size: 1748772
-  predict_pl@pl-court-instruct-Unsloth-Mistral-Nemo-Instruct-2407-997:
-    cmd: PYTHONPATH=. python scripts/sft/predict.py dataset=pl-court-instruct model=Unsloth-Mistral-Nemo-Instruct-2407
-      random_seed=997 
-      output_file=data/experiments/predict/pl-court-instruct/Unsloth-Mistral-Nemo-Instruct-2407/outputs_997.json
-    deps:
-    - hash: md5
-      md5: ca5ac52e503c9f488f98f569811c76dc
-      path: configs/model/Unsloth-Mistral-Nemo-Instruct-2407.yaml
-      size: 261
-    - hash: md5
-      md5: 5fc8b9ac571d4a2209d7d866697252ab
-      path: configs/predict.yaml
-      size: 402
-    - hash: md5
-      md5: f9acd63cd4d682ae2242d7b51f0d974b
-      path: scripts/sft/predict.py
-      size: 3198
-    outs:
-    - hash: md5
-      md5: 4d023797a9053fd7df61f6b1796112e9
-      path: 
-        data/experiments/predict/pl-court-instruct/Unsloth-Mistral-Nemo-Instruct-2407/outputs_997.json
-      size: 1747404
-  predict_pl@pl-court-instruct-Unsloth-Mistral-Nemo-Instruct-2407-fine-tuned-42:
-    cmd: PYTHONPATH=. python scripts/sft/predict.py dataset=pl-court-instruct model=Unsloth-Mistral-Nemo-Instruct-2407-fine-tuned
-      random_seed=42 
-      output_file=data/experiments/predict/pl-court-instruct/Unsloth-Mistral-Nemo-Instruct-2407-fine-tuned/outputs_42.json
-    deps:
-    - hash: md5
-      md5: 1d9e6407d121214f949d56ca5c3425f5
-      path: configs/model/Unsloth-Mistral-Nemo-Instruct-2407-fine-tuned.yaml
-      size: 367
-    - hash: md5
-      md5: 5fc8b9ac571d4a2209d7d866697252ab
-      path: configs/predict.yaml
-      size: 402
-    - hash: md5
-      md5: f9acd63cd4d682ae2242d7b51f0d974b
-      path: scripts/sft/predict.py
-      size: 3198
-    outs:
-    - hash: md5
-      md5: 14d4613f7d9495f5fb5f2d7b81f402a9
-      path: 
-        data/experiments/predict/pl-court-instruct/Unsloth-Mistral-Nemo-Instruct-2407-fine-tuned/outputs_42.json
-      size: 1825646
-  predict_pl@pl-court-instruct-Unsloth-Mistral-Nemo-Instruct-2407-fine-tuned-7312:
-    cmd: PYTHONPATH=. python scripts/sft/predict.py dataset=pl-court-instruct model=Unsloth-Mistral-Nemo-Instruct-2407-fine-tuned
-      random_seed=7312 
-      output_file=data/experiments/predict/pl-court-instruct/Unsloth-Mistral-Nemo-Instruct-2407-fine-tuned/outputs_7312.json
-    deps:
-    - hash: md5
-      md5: 1d9e6407d121214f949d56ca5c3425f5
-      path: configs/model/Unsloth-Mistral-Nemo-Instruct-2407-fine-tuned.yaml
-      size: 367
-    - hash: md5
-      md5: 5fc8b9ac571d4a2209d7d866697252ab
-      path: configs/predict.yaml
-      size: 402
-    - hash: md5
-      md5: f9acd63cd4d682ae2242d7b51f0d974b
-      path: scripts/sft/predict.py
-      size: 3198
-    outs:
-    - hash: md5
-      md5: 302e1dc4f064007e3df88ac1e8acccc5
-      path: 
-        data/experiments/predict/pl-court-instruct/Unsloth-Mistral-Nemo-Instruct-2407-fine-tuned/outputs_7312.json
-      size: 1831330
-  predict_pl@pl-court-instruct-Unsloth-Mistral-Nemo-Instruct-2407-fine-tuned-997:
-    cmd: PYTHONPATH=. python scripts/sft/predict.py dataset=pl-court-instruct model=Unsloth-Mistral-Nemo-Instruct-2407-fine-tuned
-      random_seed=997 
-      output_file=data/experiments/predict/pl-court-instruct/Unsloth-Mistral-Nemo-Instruct-2407-fine-tuned/outputs_997.json
-    deps:
-    - hash: md5
-      md5: 1d9e6407d121214f949d56ca5c3425f5
-      path: configs/model/Unsloth-Mistral-Nemo-Instruct-2407-fine-tuned.yaml
-      size: 367
-    - hash: md5
-      md5: 5fc8b9ac571d4a2209d7d866697252ab
-      path: configs/predict.yaml
-      size: 402
-    - hash: md5
-      md5: f9acd63cd4d682ae2242d7b51f0d974b
-      path: scripts/sft/predict.py
-      size: 3198
-    outs:
-    - hash: md5
-      md5: 41a47dc56efc29b6c2771db68bdacb17
-      path: 
-        data/experiments/predict/pl-court-instruct/Unsloth-Mistral-Nemo-Instruct-2407-fine-tuned/outputs_997.json
-      size: 1822491
-  predict_pl@pl-court-instruct-qra-13b-42:
-    cmd: PYTHONPATH=. python scripts/sft/predict.py dataset=pl-court-instruct model=qra-13b
-      random_seed=42 output_file=data/experiments/predict/pl-court-instruct/qra-13b/outputs_42.json
-    deps:
-    - hash: md5
-      md5: ab2baba7b6109364d7e04c77232b0f9d
-      path: configs/model/qra-13b.yaml
-=======
     - path: 
         data/experiments/predict/raw/en_appealcourt_coded/test/gpt_4.1//llm_as_judge_gpt-4.1-mini-2025-04-14.json
       hash: md5
@@ -4831,7 +2370,6 @@
     - path: configs/llm/bielik_11b_v23_instruct.yaml
       hash: md5
       md5: 7c91942887226b961815fc7ffcf22feb
->>>>>>> 85d707f7
       size: 152
     - path: configs/predict.yaml
       hash: md5
@@ -4930,145 +2468,6 @@
       md5: 65705ab3d2c8bcb326bdea3882914516
       size: 4184
     outs:
-<<<<<<< HEAD
-    - hash: md5
-      md5: 72ef8a411b8f5aeb006c99e5868c754d
-      path: data/experiments/predict/pl-court-instruct/qra-13b/outputs_997.json
-      size: 2252480
-  predict_pl@pl-court-instruct-trurl-13B-academic-42:
-    cmd: PYTHONPATH=. python scripts/sft/predict.py dataset=pl-court-instruct model=trurl-13B-academic
-      random_seed=42 
-      output_file=data/experiments/predict/pl-court-instruct/trurl-13B-academic/outputs_42.json
-    deps:
-    - hash: md5
-      md5: 3aa3ce4fc9a1958bef82b8dbfd44ab6b
-      path: configs/model/trurl-13B-academic.yaml
-      size: 168
-    - hash: md5
-      md5: 5fc8b9ac571d4a2209d7d866697252ab
-      path: configs/predict.yaml
-      size: 402
-    - hash: md5
-      md5: f9acd63cd4d682ae2242d7b51f0d974b
-      path: scripts/sft/predict.py
-      size: 3198
-    outs:
-    - hash: md5
-      md5: bb571102170940efc73f02143a530d5b
-      path: data/experiments/predict/pl-court-instruct/trurl-13B-academic/outputs_42.json
-      size: 1289839
-  predict_pl@pl-court-instruct-trurl-13B-academic-7312:
-    cmd: PYTHONPATH=. python scripts/sft/predict.py dataset=pl-court-instruct model=trurl-13B-academic
-      random_seed=7312 
-      output_file=data/experiments/predict/pl-court-instruct/trurl-13B-academic/outputs_7312.json
-    deps:
-    - hash: md5
-      md5: 3aa3ce4fc9a1958bef82b8dbfd44ab6b
-      path: configs/model/trurl-13B-academic.yaml
-      size: 168
-    - hash: md5
-      md5: 5fc8b9ac571d4a2209d7d866697252ab
-      path: configs/predict.yaml
-      size: 402
-    - hash: md5
-      md5: f9acd63cd4d682ae2242d7b51f0d974b
-      path: scripts/sft/predict.py
-      size: 3198
-    outs:
-    - hash: md5
-      md5: bcd41ca4629d4cec2440a8ed2f02560f
-      path: data/experiments/predict/pl-court-instruct/trurl-13B-academic/outputs_7312.json
-      size: 1283974
-  predict_pl@pl-court-instruct-trurl-13B-academic-997:
-    cmd: PYTHONPATH=. python scripts/sft/predict.py dataset=pl-court-instruct model=trurl-13B-academic
-      random_seed=997 
-      output_file=data/experiments/predict/pl-court-instruct/trurl-13B-academic/outputs_997.json
-    deps:
-    - hash: md5
-      md5: 3aa3ce4fc9a1958bef82b8dbfd44ab6b
-      path: configs/model/trurl-13B-academic.yaml
-      size: 168
-    - hash: md5
-      md5: 5fc8b9ac571d4a2209d7d866697252ab
-      path: configs/predict.yaml
-      size: 402
-    - hash: md5
-      md5: f9acd63cd4d682ae2242d7b51f0d974b
-      path: scripts/sft/predict.py
-      size: 3198
-    outs:
-    - hash: md5
-      md5: 731cff0eb1484682de211336efeff153
-      path: data/experiments/predict/pl-court-instruct/trurl-13B-academic/outputs_997.json
-      size: 1288941
-  predict_with_api@en-court-instruct-gpt-4o-997:
-    cmd: PYTHONPATH=. python scripts/sft/predict_with_api.py dataset=en-court-instruct
-      model_version=gpt-4o seed=997 
-      output_file=data/experiments/predict/en-court-instruct/open_ai_gpt-4o/outputs_997.json
-    deps:
-    - hash: md5
-      md5: aff18078742a14c3d8ce2cd74e718d44
-      path: configs/predict_with_api.yaml
-      size: 320
-    - hash: md5
-      md5: 142508c7b6df391083b0e81a3a6c4795
-      path: scripts/sft/predict_with_api.py
-      size: 3968
-    outs:
-    - hash: md5
-      md5: 8f70e2baa0b0ae8a320577f5c8a60011
-      path: data/experiments/predict/en-court-instruct/open_ai_gpt-4o/outputs_997.json
-      size: 679432
-  predict_with_api@en-court-instruct-gpt-4o-mini-997:
-    cmd: PYTHONPATH=. python scripts/sft/predict_with_api.py dataset=en-court-instruct
-      model_version=gpt-4o-mini seed=997 
-      output_file=data/experiments/predict/en-court-instruct/open_ai_gpt-4o-mini/outputs_997.json
-    deps:
-    - hash: md5
-      md5: aff18078742a14c3d8ce2cd74e718d44
-      path: configs/predict_with_api.yaml
-      size: 320
-    - hash: md5
-      md5: 142508c7b6df391083b0e81a3a6c4795
-      path: scripts/sft/predict_with_api.py
-      size: 3968
-    outs:
-    - hash: md5
-      md5: 2a0819011b3eac56e497201a9f67e310
-      path: data/experiments/predict/en-court-instruct/open_ai_gpt-4o-mini/outputs_997.json
-      size: 690306
-  predict_with_api@pl-court-instruct-gpt-4o-997:
-    cmd: PYTHONPATH=. python scripts/sft/predict_with_api.py dataset=pl-court-instruct
-      model_version=gpt-4o seed=997 
-      output_file=data/experiments/predict/pl-court-instruct/open_ai_gpt-4o/outputs_997.json
-    deps:
-    - hash: md5
-      md5: aff18078742a14c3d8ce2cd74e718d44
-      path: configs/predict_with_api.yaml
-      size: 320
-    - hash: md5
-      md5: 142508c7b6df391083b0e81a3a6c4795
-      path: scripts/sft/predict_with_api.py
-      size: 3968
-    outs:
-    - hash: md5
-      md5: 7c5833fdd1419163b286baaa3d71e084
-      path: data/experiments/predict/pl-court-instruct/open_ai_gpt-4o/outputs_997.json
-      size: 1965252
-  predict_with_api@pl-court-instruct-gpt-4o-mini-997:
-    cmd: PYTHONPATH=. python scripts/sft/predict_with_api.py dataset=pl-court-instruct
-      model_version=gpt-4o-mini seed=997 
-      output_file=data/experiments/predict/pl-court-instruct/open_ai_gpt-4o-mini/outputs_997.json
-    deps:
-    - hash: md5
-      md5: aff18078742a14c3d8ce2cd74e718d44
-      path: configs/predict_with_api.yaml
-      size: 320
-    - hash: md5
-      md5: 142508c7b6df391083b0e81a3a6c4795
-      path: scripts/sft/predict_with_api.py
-      size: 3968
-=======
     - path: 
         data/experiments/predict/raw_vllm/pl_court_swiss_franc_loans/annotated/bielik_11b_v23_instruct/info_extraction_annotated_json/swiss_franc_loans/seed_997/config.yaml
       hash: md5
@@ -5246,7 +2645,6 @@
       hash: md5
       md5: 86e6c038a8f496387ff6526997679441
       size: 6547
->>>>>>> 85d707f7
     outs:
     - path: 
         data/experiments/predict/raw_vllm/en_appealcourt_coded/annotated/llama_3.2_3b_instruct/info_extraction_json/en_appealcourt/seed_7312/llm_as_judge_gpt-4.1-mini-2025-04-14.json
@@ -5747,17 +3145,6 @@
     - path: 
         data/experiments/predict/fine_tuned_vllm/pl_court_swiss_franc_loans/annotated/llama_3.2_3b_instruct/info_extraction_annotated_json/swiss_franc_loans/seed_997/config.yaml
       hash: md5
-<<<<<<< HEAD
-      md5: 56512028d8c08d046f58904e8020c32b.dir
-      size: 362967877
-      nfiles: 31
-  predict_on_fine_tuned@model_dataset0-42:
-    cmd: PYTHONPATH=. python scripts/sft/predict.py dataset=pl-court-frankowe-instruct
-      model=llama_3.2_3b_instruct_fine_tuned_court_frankowe random_seed=42 
-      output_file=data/experiments/predict/pl-court-frankowe-instruct/llama_3.2_3b_instruct_fine_tuned_court_frankowe/outputs_42.json
-    deps:
-    - path: configs/model/llama_3.2_3b_instruct_fine_tuned_court_frankowe.yaml
-=======
       md5: e9f33954db94dc33095ee595a0a11b47
       size: 20425
     - path: 
@@ -5782,7 +3169,6 @@
       md5: b914c6a8a0772d7a7f3fcd890c09273c
       size: 6889
     - path: configs/llm/llama_3.2_3b_instruct.yaml
->>>>>>> 85d707f7
       hash: md5
       md5: 73b192c37c435e02409a989e0e0094ed
       size: 149
@@ -5806,18 +3192,6 @@
       size: 4184
     outs:
     - path: 
-<<<<<<< HEAD
-        data/experiments/predict/pl-court-frankowe-instruct/llama_3.2_3b_instruct_fine_tuned_court_frankowe/outputs_42.json
-      hash: md5
-      md5: 07de322cd2b0e6e3d4ea2c2f534c4df1
-      size: 4386470
-  predict@model_dataset7-42:
-    cmd: PYTHONPATH=. python scripts/sft/predict.py dataset=en-appealcourt-coded-instruct
-      model=llama_3.1_8b_instruct random_seed=42 
-      output_file=data/experiments/predict/en-appealcourt-coded-instruct/llama_3.1_8b_instruct/outputs_42.json
-    deps:
-    - path: configs/model/llama_3.1_8b_instruct.yaml
-=======
         data/experiments/predict/fine_tuned_vllm/pl_court_swiss_franc_loans/annotated/llama_3.2_3b_instruct/info_extraction_annotated_json/swiss_franc_loans/seed_7312/config.yaml
       hash: md5
       md5: aca94a68134de9acffb6270fed68daa8
@@ -5844,7 +3218,6 @@
       md5: b914c6a8a0772d7a7f3fcd890c09273c
       size: 6889
     - path: configs/llm/llama_3.1_8b_instruct.yaml
->>>>>>> 85d707f7
       hash: md5
       md5: b2e83ce967242bd6586815b53d868fcd
       size: 149
@@ -5868,18 +3241,6 @@
       size: 4184
     outs:
     - path: 
-<<<<<<< HEAD
-        data/experiments/predict/en-appealcourt-coded-instruct/llama_3.1_8b_instruct/outputs_42.json
-      hash: md5
-      md5: 0b0853473cd29f03a9f498da602ec711
-      size: 1232839
-  predict_on_fine_tuned@model_dataset1-42:
-    cmd: PYTHONPATH=. python scripts/sft/predict.py dataset=en-appealcourt-coded-instruct
-      model=llama_3.1_8b_instruct_fine_tuned_appealcourt_coded random_seed=42 
-      output_file=data/experiments/predict/en-appealcourt-coded-instruct/llama_3.1_8b_instruct_fine_tuned_appealcourt_coded/outputs_42.json
-    deps:
-    - path: configs/model/llama_3.1_8b_instruct_fine_tuned_appealcourt_coded.yaml
-=======
         data/experiments/predict/fine_tuned_vllm/pl_court_swiss_franc_loans/annotated/llama_3.1_8b_instruct/info_extraction_annotated_json/swiss_franc_loans/seed_997/config.yaml
       hash: md5
       md5: f5d5aab5cba5659a0be07519b63cb8cf
@@ -5906,7 +3267,6 @@
       md5: b914c6a8a0772d7a7f3fcd890c09273c
       size: 6889
     - path: configs/llm/llama_3.1_8b_instruct.yaml
->>>>>>> 85d707f7
       hash: md5
       md5: b2e83ce967242bd6586815b53d868fcd
       size: 149
@@ -5930,11 +3290,7 @@
       size: 4184
     outs:
     - path: 
-<<<<<<< HEAD
-        data/experiments/predict/en-appealcourt-coded-instruct/llama_3.1_8b_instruct_fine_tuned_appealcourt_coded/outputs_42.json
-=======
         data/experiments/predict/fine_tuned_vllm/pl_court_swiss_franc_loans/annotated/llama_3.1_8b_instruct/info_extraction_annotated_json/swiss_franc_loans/seed_42/config.yaml
->>>>>>> 85d707f7
       hash: md5
       md5: b639f259480fd55ea8443c984e45f4fc
       size: 20423
@@ -5983,11 +3339,7 @@
       size: 4184
     outs:
     - path: 
-<<<<<<< HEAD
-        data/experiments/predict/raw/pl-court-frankowe-instruct/llama_3.1_8b_instruct/outputs_42.json
-=======
         data/experiments/predict/fine_tuned_vllm/pl_court_swiss_franc_loans/annotated/llama_3.1_8b_instruct/info_extraction_annotated_json/swiss_franc_loans/seed_7312/config.yaml
->>>>>>> 85d707f7
       hash: md5
       md5: 0dcf525814f44aab4b84234b00776996
       size: 20427
@@ -6232,11 +3584,7 @@
       size: 4184
     outs:
     - path: 
-<<<<<<< HEAD
-        data/experiments/predict/raw/pl-court-frankowe-instruct/pllum_12b_instruct/outputs_42.json
-=======
         data/experiments/predict/fine_tuned_vllm/pl_court_swiss_franc_loans/annotated/pllum_12b_instruct/info_extraction_annotated_json/swiss_franc_loans/seed_42/config.yaml
->>>>>>> 85d707f7
       hash: md5
       md5: f0f913a2e6c69e603043230d954c26a4
       size: 20411
@@ -6285,11 +3633,7 @@
       size: 4184
     outs:
     - path: 
-<<<<<<< HEAD
-        data/experiments/predict/raw/pl-court-frankowe-instruct/llama_3.2_3b_instruct/outputs_42.json
-=======
         data/experiments/predict/fine_tuned_vllm/pl_court_swiss_franc_loans/annotated/bielik_11b_v23_instruct/info_extraction_annotated_json/swiss_franc_loans/seed_42/config.yaml
->>>>>>> 85d707f7
       hash: md5
       md5: cf09266c3e2dd4eff15e8be84ad185dd
       size: 20433
@@ -6387,11 +3731,7 @@
       size: 4184
     outs:
     - path: 
-<<<<<<< HEAD
-        data/experiments/predict/raw/pl-court-frankowe-instruct/mistral_nemo_instruct_2407/outputs_42.json
-=======
         data/experiments/predict/fine_tuned_vllm/pl_court_swiss_franc_loans/annotated/mistral_nemo_instruct_2407/info_extraction_annotated_json/swiss_franc_loans/seed_7312/config.yaml
->>>>>>> 85d707f7
       hash: md5
       md5: 8ee719450e1c23555cb1583caa44d9bb
       size: 20445
@@ -6442,17 +3782,6 @@
     - path: 
         data/experiments/predict/fine_tuned_vllm/pl_court_swiss_franc_loans/annotated/pllum_12b_instruct/info_extraction_annotated_json/swiss_franc_loans/seed_997/config.yaml
       hash: md5
-<<<<<<< HEAD
-      md5: 4179209ecc9c9a7d464728af06f1b6e5
-      size: 4314792
-  evaluate@model_dataset0-42:
-    cmd: PYTHONPATH=. python scripts/sft/evaluate.py --output-file 
-      data/experiments/predict/raw/pl-court-frankowe-instruct/llama_3.1_8b_instruct/outputs_42.json
-      --num-proc=-1
-    deps:
-    - path: 
-        data/experiments/predict/raw/pl-court-frankowe-instruct/llama_3.1_8b_instruct/outputs_42.json
-=======
       md5: 07e668768e7d4e55fe5590f575200d9b
       size: 20413
     - path: 
@@ -6462,7 +3791,6 @@
       size: 55004491
     - path: 
         data/experiments/predict/fine_tuned_vllm/pl_court_swiss_franc_loans/annotated/pllum_12b_instruct/info_extraction_annotated_json/swiss_franc_loans/seed_997/predictions.json
->>>>>>> 85d707f7
       hash: md5
       md5: 46dac46151e306165fc57eed1753173b
       size: 2972823
@@ -6486,19 +3814,6 @@
       size: 6547
     outs:
     - path: 
-<<<<<<< HEAD
-        data/experiments/predict/raw/pl-court-frankowe-instruct/llama_3.1_8b_instruct/metrics_42.json
-      hash: md5
-      md5: 5f22d78a45e12403b58fb09d8e92db64
-      size: 3918
-  evaluate@model_dataset1-42:
-    cmd: PYTHONPATH=. python scripts/sft/evaluate.py --output-file 
-      data/experiments/predict/raw/pl-court-frankowe-instruct/llama_3.2_3b_instruct/outputs_42.json
-      --num-proc=-1
-    deps:
-    - path: 
-        data/experiments/predict/raw/pl-court-frankowe-instruct/llama_3.2_3b_instruct/outputs_42.json
-=======
         data/experiments/predict/fine_tuned_vllm/pl_court_swiss_franc_loans/annotated/llama_3.1_8b_instruct/info_extraction_annotated_json/swiss_franc_loans/seed_42/llm_as_judge_gpt-4.1-mini-2025-04-14.json
       hash: md5
       md5: b0fde872719453ca3c05dd8e3e284ef9
@@ -6514,7 +3829,6 @@
       size: 6889
     - path: 
         data/experiments/predict/fine_tuned_vllm/pl_court_swiss_franc_loans/annotated/llama_3.1_8b_instruct/info_extraction_annotated_json/swiss_franc_loans/seed_7312/predictions.json
->>>>>>> 85d707f7
       hash: md5
       md5: b87e4e9b80fc2c412a5fd7f39e74df6b
       size: 2819297
@@ -6524,19 +3838,6 @@
       size: 6547
     outs:
     - path: 
-<<<<<<< HEAD
-        data/experiments/predict/raw/pl-court-frankowe-instruct/llama_3.2_3b_instruct/metrics_42.json
-      hash: md5
-      md5: 6f84e8de706e76831f868b306487ef9b
-      size: 3965
-  evaluate@model_dataset2-42:
-    cmd: PYTHONPATH=. python scripts/sft/evaluate.py --output-file 
-      data/experiments/predict/raw/pl-court-frankowe-instruct/mistral_nemo_instruct_2407/outputs_42.json
-      --num-proc=-1
-    deps:
-    - path: 
-        data/experiments/predict/raw/pl-court-frankowe-instruct/mistral_nemo_instruct_2407/outputs_42.json
-=======
         data/experiments/predict/fine_tuned_vllm/pl_court_swiss_franc_loans/annotated/llama_3.1_8b_instruct/info_extraction_annotated_json/swiss_franc_loans/seed_7312/llm_as_judge_gpt-4.1-mini-2025-04-14.json
       hash: md5
       md5: 6457952cd3669289ce13fe8b8842fc0a
@@ -6552,7 +3853,6 @@
       size: 6889
     - path: 
         data/experiments/predict/fine_tuned_vllm/pl_court_swiss_franc_loans/annotated/llama_3.1_8b_instruct/info_extraction_annotated_json/swiss_franc_loans/seed_997/predictions.json
->>>>>>> 85d707f7
       hash: md5
       md5: ee1f8e6741dc781a7122c344c20b5897
       size: 2815242
@@ -6562,19 +3862,6 @@
       size: 6547
     outs:
     - path: 
-<<<<<<< HEAD
-        data/experiments/predict/raw/pl-court-frankowe-instruct/mistral_nemo_instruct_2407/metrics_42.json
-      hash: md5
-      md5: 7605078b9e199b2e9c9462e5e03ebc9d
-      size: 3961
-  evaluate@model_dataset3-42:
-    cmd: PYTHONPATH=. python scripts/sft/evaluate.py --output-file 
-      data/experiments/predict/raw/pl-court-frankowe-instruct/pllum_12b_instruct/outputs_42.json
-      --num-proc=-1
-    deps:
-    - path: 
-        data/experiments/predict/raw/pl-court-frankowe-instruct/pllum_12b_instruct/outputs_42.json
-=======
         data/experiments/predict/fine_tuned_vllm/pl_court_swiss_franc_loans/annotated/llama_3.1_8b_instruct/info_extraction_annotated_json/swiss_franc_loans/seed_997/llm_as_judge_gpt-4.1-mini-2025-04-14.json
       hash: md5
       md5: 8228f6101c79f3b8649c1c88c1449288
@@ -6590,7 +3877,6 @@
       size: 6889
     - path: 
         data/experiments/predict/fine_tuned_vllm/pl_court_swiss_franc_loans/annotated/llama_3.2_3b_instruct/info_extraction_annotated_json/swiss_franc_loans/seed_7312/predictions.json
->>>>>>> 85d707f7
       hash: md5
       md5: 0ca05347d5eaba21ac281d8a9c1a3fd8
       size: 3163740
@@ -6600,11 +3886,7 @@
       size: 6547
     outs:
     - path: 
-<<<<<<< HEAD
-        data/experiments/predict/raw/pl-court-frankowe-instruct/pllum_12b_instruct/metrics_42.json
-=======
         data/experiments/predict/fine_tuned_vllm/pl_court_swiss_franc_loans/annotated/llama_3.2_3b_instruct/info_extraction_annotated_json/swiss_franc_loans/seed_7312/llm_as_judge_gpt-4.1-mini-2025-04-14.json
->>>>>>> 85d707f7
       hash: md5
       md5: 4fc0a3b9bd5f42cfe429b13106acfce4
       size: 834691
@@ -6676,11 +3958,7 @@
       size: 6547
     outs:
     - path: 
-<<<<<<< HEAD
-        data/experiments/peft-fine-tune/llama_3.1_8b_instruct/pl-court-frankowe-instruct/
-=======
         data/experiments/predict/fine_tuned_vllm/pl_court_swiss_franc_loans/annotated/bielik_11b_v23_instruct/info_extraction_annotated_json/swiss_franc_loans/seed_7312/llm_as_judge_gpt-4.1-mini-2025-04-14.json
->>>>>>> 85d707f7
       hash: md5
       md5: eecf8e181d89d63ac5630aabb89dcf91
       size: 769496
@@ -6704,11 +3982,7 @@
       size: 6547
     outs:
     - path: 
-<<<<<<< HEAD
-        data/experiments/predict/raw/en-appealcourt-coded-instruct/llama_3.1_8b_instruct/outputs_42.json
-=======
         data/experiments/predict/fine_tuned_vllm/pl_court_swiss_franc_loans/annotated/bielik_11b_v23_instruct/info_extraction_annotated_json/swiss_franc_loans/seed_997/llm_as_judge_gpt-4.1-mini-2025-04-14.json
->>>>>>> 85d707f7
       hash: md5
       md5: ee2f8abcb384ddc8f435fa1a4f189a1a
       size: 770605
@@ -6876,122 +4150,7 @@
       size: 6547
     outs:
     - path: 
-<<<<<<< HEAD
-        data/experiments/predict/raw/en-appealcourt-coded-instruct/mistral_nemo_instruct_2407/outputs_42.json
-      hash: md5
-      md5: 66b30eb7b29aa1a0cddb1b7532922f27
-      size: 1045558
-  embed@mmlw-roberta-large-en-court-raw:
-    cmd: PYTHONPATH=. python scripts/embed/embed_text.py embedding_model=mmlw-roberta-large
-      dataset_name=JuDDGES/en-court-raw output_dir=data/embeddings/en-court-raw/mmlw-roberta-large
-    deps:
-    - path: configs/embedding.yaml
-      hash: md5
-      md5: 0e6208b3b3bc737f6f7d01a7ba95e2c2
-      size: 386
-    - path: configs/embedding_model/mmlw-roberta-large.yaml
-      hash: md5
-      md5: 22f36cfd196c0fdc3cfd8a036d52b606
-      size: 52
-    - path: scripts/embed/embed_text.py
-      hash: md5
-      md5: d7c20f5d1296993c706ceabf49cd0389
-      size: 4848
-    outs:
-    - path: data/embeddings/en-court-raw/mmlw-roberta-large/agg_embeddings
-      hash: md5
-      md5: 91c7a36a54cddfc01b6c0c6476ecead1.dir
-      size: 47459509
-      nfiles: 10
-    - path: data/embeddings/en-court-raw/mmlw-roberta-large/chunk_embeddings
-      hash: md5
-      md5: 2099d811816165f88d7ced047ca0e5c9.dir
-      size: 179768039
-      nfiles: 10
-  embed@mmlw-roberta-large-pl-court-raw:
-    cmd: PYTHONPATH=. python scripts/embed/embed_text.py embedding_model=mmlw-roberta-large
-      dataset_name=JuDDGES/pl-court-raw output_dir=data/embeddings/pl-court-raw/mmlw-roberta-large
-    deps:
-    - path: configs/embedding.yaml
-      hash: md5
-      md5: 0e6208b3b3bc737f6f7d01a7ba95e2c2
-      size: 386
-    - path: configs/embedding_model/mmlw-roberta-large.yaml
-      hash: md5
-      md5: 22f36cfd196c0fdc3cfd8a036d52b606
-      size: 52
-    - path: scripts/embed/embed_text.py
-      hash: md5
-      md5: d7c20f5d1296993c706ceabf49cd0389
-      size: 4848
-    outs:
-    - path: data/embeddings/pl-court-raw/mmlw-roberta-large/agg_embeddings
-      hash: md5
-      md5: aa9b417c0fecb907cc925e29354461ef.dir
-      size: 3125953595
-      nfiles: 10
-    - path: data/embeddings/pl-court-raw/mmlw-roberta-large/chunk_embeddings
-      hash: md5
-      md5: dfbf1add12814a4766be8fdf2f002a66.dir
-      size: 10547484872
-      nfiles: 10
-  embed@mmlw-roberta-large-nsa:
-    cmd: PYTHONPATH=. python scripts/embed/embed_text.py embedding_model=mmlw-roberta-large
-      dataset_name=JuDDGES/nsa output_dir=data/embeddings/nsa/mmlw-roberta-large
-    deps:
-    - path: configs/embedding.yaml
-      hash: md5
-      md5: 0e6208b3b3bc737f6f7d01a7ba95e2c2
-      size: 386
-    - path: configs/embedding_model/mmlw-roberta-large.yaml
-      hash: md5
-      md5: 22f36cfd196c0fdc3cfd8a036d52b606
-      size: 52
-    - path: scripts/embed/embed_text.py
-      hash: md5
-      md5: e67715f0e71ae4c4333f8cab4f3e5f20
-      size: 4851
-    outs:
-    - path: data/embeddings/nsa/mmlw-roberta-large/agg_embeddings
-      hash: md5
-      md5: 35ff4a964dc7ad5d4a849b806f4cec35.dir
-      size: 7335276831
-      nfiles: 10
-    - path: data/embeddings/nsa/mmlw-roberta-large/chunk_embeddings
-      hash: md5
-      md5: 0e74901c31fce5e67ce47fd8db037a90.dir
-      size: 5093706854
-      nfiles: 10
-  embed@mmlw-roberta-large-pl-nsa:
-    cmd: PYTHONPATH=. python scripts/embed/embed_text.py embedding_model=mmlw-roberta-large
-      dataset_name=JuDDGES/pl-nsa output_dir=data/embeddings/pl-nsa/mmlw-roberta-large
-    deps:
-    - path: configs/embedding.yaml
-      hash: md5
-      md5: 0e6208b3b3bc737f6f7d01a7ba95e2c2
-      size: 386
-    - path: configs/embedding_model/mmlw-roberta-large.yaml
-      hash: md5
-      md5: 22f36cfd196c0fdc3cfd8a036d52b606
-      size: 52
-    - path: scripts/embed/embed_text.py
-      hash: md5
-      md5: d7c20f5d1296993c706ceabf49cd0389
-      size: 4848
-    outs:
-    - path: data/embeddings/pl-nsa/mmlw-roberta-large/agg_embeddings
-      hash: md5
-      md5: 35ff4a964dc7ad5d4a849b806f4cec35.dir
-      size: 7335276831
-      nfiles: 10
-    - path: data/embeddings/pl-nsa/mmlw-roberta-large/chunk_embeddings
-      hash: md5
-      md5: 0e74901c31fce5e67ce47fd8db037a90.dir
-      size: 5093706854
-      nfiles: 10
-=======
         data/experiments/predict/fine_tuned_vllm/pl_court_swiss_franc_loans/annotated/pllum_12b_instruct/info_extraction_annotated_json/swiss_franc_loans/seed_7312/llm_as_judge_gpt-4.1-mini-2025-04-14.json
       hash: md5
       md5: ff1c1bfc658a702a098c8e8dfde6a2f1
-      size: 65929
->>>>>>> 85d707f7
+      size: 65929